import torch
from models.normal import WideResNet, amoebanetd, ResNet, vgg16_bn
from pytorch_Gpipe.utils import layerDict, tensorDict
from pytorch_Gpipe import PipelineConfig, pipe_model
import argparse
import importlib
from misc import run_analysis, run_partitions
import sys
from heuristics import edge_weight_function, node_weight_function
from partition_scripts_utils import ParseMetisOpts, ParsePartitioningOpts, record_cmdline

_VGG16_BN = dict(vgg16_bn=dict())

_RESENETS = dict(resnet50_imagenet=dict(block=ResNet.Bottleneck,
                                        layers=[3, 4, 6, 3],
                                        num_classes=1000),
                 resnet101_imagenet=dict(block=ResNet.Bottleneck,
                                         layers=[3, 4, 23, 3],
                                         num_classes=1000))

_WIDE_RESNETS = dict(
    wrn_16x4=dict(depth=16, num_classes=10, widen_factor=4,
                  drop_rate=0.0),  # FOR BACKWARD COMPATABILITY
    wrn_16x4_c10=dict(depth=16, num_classes=10, widen_factor=4, drop_rate=0.0),
    wrn_16x4_c100=dict(depth=16,
                       num_classes=100,
                       widen_factor=4,
                       drop_rate=0.0),
    wrn_28x10_c10_dr03=dict(depth=28,
                            num_classes=10,
                            widen_factor=10,
                            drop_rate=0.3),
    wrn_28x10_c10=dict(depth=28, num_classes=10, widen_factor=10, drop_rate=0),
    wrn_28x10_c100_dr03=dict(depth=28,
                             num_classes=100,
                             widen_factor=10,
                             drop_rate=0.3),
    wrn_28x10_c100=dict(depth=28,
                        num_classes=100,
                        widen_factor=10,
                        drop_rate=0),
)

# this model is realy big even with 4 cells it contains 845 layers
_AMOEBANET_D = dict(amoebanet_4x512_c10=dict(num_layers=4,
                                             num_filters=512,
                                             num_classes=10),
                    amoebanet_8x512_c100=dict(num_layers=8,
                                              num_filters=512,
                                              num_classes=100))

MODEL_CFG_TO_SAMPLE_MODEL = {}
MODEL_CONFIGS = {}
# CFG_TO_GENERATED_FILE_NAME = {}


def _register_model(dict_params, model_cls):
    global MODEL_CFG_TO_SAMPLE_MODEL
    global MODEL_CONFIGS
    # global CFG_TO_GENERATED_FILE_NAME

    MODEL_CONFIGS.update(dict_params)
    MODEL_CFG_TO_SAMPLE_MODEL.update(
        {k: model_cls
         for k in dict_params.keys()})

    # CFG_TO_GENERATED_FILE_NAME = {i: i for i in MODEL_CONFIGS.keys()}


_register_model(_WIDE_RESNETS, WideResNet)
_register_model(_RESENETS, ResNet.ResNet)
_register_model(_AMOEBANET_D, amoebanetd)
_register_model(_VGG16_BN, vgg16_bn)

DATASETS = ['cifar10', 'cifar100', 'imagenet']


def create_model(cfg='wrn_16x4'):
    return MODEL_CFG_TO_SAMPLE_MODEL[cfg](**MODEL_CONFIGS[cfg])


# TODO: option to be more accurate if we use real data,
# taking stuff like sparsity in considuration.
def create_random_sample(args, analysis=False):
    dataset = args.dataset
    if analysis:
        batch_size = args.analysis_batch_size
    else:
        batch_size = args.partitioning_batch_size

    if dataset == 'cifar10' or dataset == 'cifar100':
        sample = torch.randn(batch_size, 3, 32, 32)
    elif dataset == 'imagenet':
        sample = torch.randn(batch_size, 3, 224, 224)

    return sample


<<<<<<< HEAD
MULT_FACTOR = 1000


def node_weight_function(node: Node):
    # TODO: factory with recomputation.
    if node.type is NodeTypes.LAYER:
        return int(MULT_FACTOR *
                   (node.weight.backward_time))  # + node.weight.forward_time
    if node.type is NodeTypes.CONSTANT:
        return 0
    if node.type is NodeTypes.OP:  # FIXME:
        return 0
    return 0


def edge_weight_function(bw_GBps):
    def f(u: Node, v: Node):
        if u.type is NodeTypes.CONSTANT or (u.valueType() in [int, None]
                                            or u.shape == (torch.Size([]), )):
            # no constant or scalars on boundries
            return 1000 * MULT_FACTOR

        if u.valueType() in [list, tuple]:
            # no nested iterables on boundries
            return 1000 * MULT_FACTOR

        # TODO data type not included shouldn't really matter
        MB = 1e6
        volume = _extract_volume_from_sizes(u.shape) / MB
        # 1MB / (1GB/sec) = 1MB /(1e3MB/sec) = 1e-3 sec = ms
        w = max(1, int(MULT_FACTOR * (volume / bw_GBps)))
        return w

    return f


class ParseMetisOpts:
    def __init__(self):
        pass

    @staticmethod
    def add_metis_arguments(parser):
        metis_opts = parser.add_argument_group("METIS options")
        metis_opts.add_argument("--metis_seed",
                                required=False,
                                type=int,
                                help="Random seed for Metis algorithm")
        metis_opts.add_argument(
            '--compress', default=False, action='store_true',
            help="Compress")  # NOTE: this is differnt from default!
        metis_opts.add_argument(
            '--metis_niter',
            type=int,
            help="Specifies the number of iterations for the refinement algorithms at each stage of the uncoarsening process."
            "Default is 10.")
        metis_opts.add_argument(
            '--nseps',
            type=int,
            help="Specifies the number of different separators that it will compute at each level of nested dissection."
            "The final separator that is used is the smallest one. Default is 1."
        )
        metis_opts.add_argument(
            "--ncuts",
            type=int,
            help="Specifies the number of different partitionings that it will compute."
            " The final partitioning is the one that achieves the best edgecut or communication volume."
            "Default is 1.")
        metis_opts.add_argument(
            '--metis_dbglvl',
            type=int,
            help="Metis debug level. Refer to the docs for explanation")
        metis_opts.add_argument(
            '--objtype',
            type=int,
            help="Extra objective type to miminize (0: edgecut, 1: vol, default: edgecut)"
        )

    @staticmethod
    def metis_opts_dict_from_parsed_args(args):
        """ build metis options """

        # We can set to None to get the default
        # See : https://github.com/networkx/networkx-metis/blob/master/nxmetis/enums.py
        METIS_opt = {
            'seed': getattr(args, "metis_seed", None),
            'nseps': getattr(args, "nseps", None),
            'niter': getattr(args, "metis_niter", None),
            'compress': False,  # NOTE: this is differnt from default!
            'ncuts': getattr(args, "ncuts", None),
            # 0, edgecut, 1 Vol minimization! # NOTE: this is differnt from default edgecut.
            'objtype': getattr(args, 'objtype', None),
            # NOTE: default is -1, # TODO: add getattr getattr(args, "metis_dbglvl", None),
            '_dbglvl': 1  # TODO: can't make it print...
        }

        return METIS_opt

        #     {'ptype': -1,
        #  'objtype': -1,
        #  'ctype': -1,
        #  'iptype': -1,
        #  'rtype': -1,
        #  'ncuts': -1,
        #  'nseps': -1,
        #  'numbering': -1,
        #  'niter': -1, # default is 10
        #  'seed': -1,
        #  'minconn': True,
        #  'no2hop': True,
        #  'contig': True,
        #  'compress': True,
        #  'ccorder': True,
        #  'pfactor': -1,
        #  'ufactor': -1,
        #  '_dbglvl': -1,
        #  }


class ParsePartitioningOpts:
    def __init__(self):
        pass

    def _extra(self, parser):
        raise NotImplementedError()

    def set_defaults(self, parser):
        pass

    def add_partitioning_arguments(self, parser):
        # parser = parser.add_argument_group("Partitioning options")
        self._extra(parser)

        parser.add_argument(
            '-b', '--partitioning_batch_size', type=int, default=128)
        parser.add_argument(
            '--model_too_big',
            action='store_true',
            default=False,
            help="if the model is too big run the whole partitioning process on CPU, "
            "and drink a cup of coffee in the meantime")
        parser.add_argument('-p', '--n_partitions', type=int, default=4)
        parser.add_argument('-o', '--output_file', default='wrn_16x4')
        parser.add_argument('--no_auto_file_name',
                            action='store_true',
                            default=False,
                            help="do not create file name automatically")
        parser.add_argument(
            '--n_iter',
            type=int,
            help="number of iteration used in order to profile the network and run analysis"
        )
        parser.add_argument(
            '--bw',
            type=float,
            default=12,
            help="data transfer rate between gpus in GBps (Gigabytes per second)")
        parser.add_argument(
            '--no_recomputation',
            action='store_true',
            default=False,
            help="whether to (not) use recomputation for the backward pass")
        parser.add_argument('--no_analysis',
                            action='store_true',
                            default=False,
                            help="disable partition analysis")
        parser.add_argument("--depth",
                            default=100,
                            type=int,
                            help="the depth in which we will partition the model")
        parser.add_argument(
            "--partition_layer_graph",
            action="store_true",
            default=False,
            help="whether to partition a graph containing only layers")
        parser.add_argument("--generate_model_parallel", action="store_true", default=False,
                            help="wether to generate a modelParallel version of the partitioning")
        parser.add_argument(
            "--analysis_batch_size",
            default=32,
            type=int,
            help="batch size to use during the post partition analysis")
        parser.add_argument("-a",
                            "--async_pipeline",
                            default=False,
                            action="store_true",
                            help="Do analysis for async pipeline")
        parser.add_argument("--dot",
                            default=False,
                            action="store_true",
                            help="Save and plot it using graphviz")

        parser.add_argument("--no_test_run",
                            default=False,
                            action="store_true",
                            help="Do not try to run partitions after done")

        parser.add_argument(
            "--save_memory_mode",
            default=False,
            action="store_true",
            help="Save memory during profiling by storing everything on cpu," +
            " but sending each layer to GPU before the profiling.")

        self.set_defaults(parser)


=======
>>>>>>> 70b9830c
class ParsePartitioningOptsVision(ParsePartitioningOpts):
    def __init__(self,
                 model_choices=MODEL_CONFIGS.keys(),
                 dataset_choices=DATASETS):
        super().__init__()
        self.model_choices = model_choices
        self.dataset_choices = dataset_choices

    def _extra(self, parser):
        parser.add_argument('--model',
                            choices=self.model_choices,
                            default='wrn_16x4')
        parser.add_argument('-d',
                            '--dataset',
                            choices=self.dataset_choices,
                            default='cifar10')

    def set_defaults(self, parser):
        d = {
            # "model": 'wrn_16x4',
            "partitioning_batch_size": 128,
            "n_iter": 100,
            "output_file": 'wrn_16x4',
            "n_partitions": 4,
            "bw": 12,
            "analysis_batch_size": 32,
        }

        parser.set_defaults(**d)


def parse_cli():

    parser = argparse.ArgumentParser(
        description="Partitioning models",
        formatter_class=argparse.ArgumentDefaultsHelpFormatter)

    ParsePartitioningOptsVision().add_partitioning_arguments(parser)
    ParseMetisOpts.add_metis_arguments(parser)

    args = parser.parse_args()
    args.auto_file_name = not args.no_auto_file_name
    if args.auto_file_name:
        args.output_file = f"{args.model}_p{args.n_partitions}"

    if args.output_file.endswith(".py"):
        args.output_file = args.output_file[:-3]

    METIS_opt = ParseMetisOpts.metis_opts_dict_from_parsed_args(args)
    return args, METIS_opt

if __name__ == "__main__":

    args, METIS_opt = parse_cli()
    VERBOSE_PARTITIONING = False
    GET_PARTITIONS_ON_CPU = True

    # if the model is too big run the whole partitioning process on CPU
    # and drink a cup of coffee in the meantime
    # define model and sample batch
    model = create_model(args.model)
    sample = create_random_sample(args, analysis=False)

    # TODO: combine the save_memory_mode with this...
    if args.model_too_big:
        model = model.cpu()
        sample = sample.cpu()
    else:
        if not args.save_memory_mode:
            # Will be sent to cuda when needed.
            model = model.cuda()
        sample = sample.cuda()

    # partition the model using our profiler
    # if the model need multiple inputs pass a tuple
    # if the model needs kwargs pass a dictionary
    # DEBUG switches between verbose generated code and compressed code
    n_iter = args.n_iter
    recomputation = not args.no_recomputation
    bw = args.bw
    n_partitions = args.n_partitions
    batch_dim = 0
    graph = pipe_model(model,
                       batch_dim,
                       sample,
                       depth=args.depth,
                       kwargs=None,
                       nparts=n_partitions,
                       DEBUG=VERBOSE_PARTITIONING,
                       output_file=args.output_file,
                       generate_model_parallel=args.generate_model_parallel,
                       use_layers_only_graph=args.partition_layer_graph,
                       node_weight_function=node_weight_function(),
                       edge_weight_function=edge_weight_function(bw),
                       n_iter=n_iter,
                       recomputation=recomputation,
                       save_memory_mode=args.save_memory_mode,
                       METIS_opt=METIS_opt)

    if args.dot:
        graph.save_as_pdf(args.output_file, ".")
        graph.serialize(args.output_file)

    # Add cmdline to generate output file.
    record_cmdline(args.output_file)

    module_path = args.output_file.replace("/", ".")
    generated = importlib.import_module(module_path)
    create_pipeline_configuration = generated.create_pipeline_configuration

    if GET_PARTITIONS_ON_CPU:
        sample = sample.to('cpu')
    config = create_pipeline_configuration(DEBUG=GET_PARTITIONS_ON_CPU)

    pipe_config = PipelineConfig.fromDict(config)
    pipe_config.toJson(f"{args.output_file}.json")

    if not (args.no_test_run and args.no_analysis):
        depth = pipe_config.depth
        blocks = pipe_config.basic_blocks
        analysis_config = pipe_config._to_old_format(
            layerDict(model, depth=depth, basic_blocks=blocks),
            tensorDict(model))

    # Test # TODO: can do it on GPU...
    if not args.no_test_run:
        _ = run_partitions(sample, analysis_config)

    if not args.no_analysis:
        sample = create_random_sample(args, analysis=True)
        analysis_result = run_analysis(sample,
                                       graph,
                                       analysis_config,
                                       n_iter,
                                       recomputation=recomputation,
                                       bw_GBps=bw,
                                       verbose=True,
                                       async_pipeline=args.async_pipeline,
                                       sequential_model=model)<|MERGE_RESOLUTION|>--- conflicted
+++ resolved
@@ -96,215 +96,6 @@
     return sample
 
 
-<<<<<<< HEAD
-MULT_FACTOR = 1000
-
-
-def node_weight_function(node: Node):
-    # TODO: factory with recomputation.
-    if node.type is NodeTypes.LAYER:
-        return int(MULT_FACTOR *
-                   (node.weight.backward_time))  # + node.weight.forward_time
-    if node.type is NodeTypes.CONSTANT:
-        return 0
-    if node.type is NodeTypes.OP:  # FIXME:
-        return 0
-    return 0
-
-
-def edge_weight_function(bw_GBps):
-    def f(u: Node, v: Node):
-        if u.type is NodeTypes.CONSTANT or (u.valueType() in [int, None]
-                                            or u.shape == (torch.Size([]), )):
-            # no constant or scalars on boundries
-            return 1000 * MULT_FACTOR
-
-        if u.valueType() in [list, tuple]:
-            # no nested iterables on boundries
-            return 1000 * MULT_FACTOR
-
-        # TODO data type not included shouldn't really matter
-        MB = 1e6
-        volume = _extract_volume_from_sizes(u.shape) / MB
-        # 1MB / (1GB/sec) = 1MB /(1e3MB/sec) = 1e-3 sec = ms
-        w = max(1, int(MULT_FACTOR * (volume / bw_GBps)))
-        return w
-
-    return f
-
-
-class ParseMetisOpts:
-    def __init__(self):
-        pass
-
-    @staticmethod
-    def add_metis_arguments(parser):
-        metis_opts = parser.add_argument_group("METIS options")
-        metis_opts.add_argument("--metis_seed",
-                                required=False,
-                                type=int,
-                                help="Random seed for Metis algorithm")
-        metis_opts.add_argument(
-            '--compress', default=False, action='store_true',
-            help="Compress")  # NOTE: this is differnt from default!
-        metis_opts.add_argument(
-            '--metis_niter',
-            type=int,
-            help="Specifies the number of iterations for the refinement algorithms at each stage of the uncoarsening process."
-            "Default is 10.")
-        metis_opts.add_argument(
-            '--nseps',
-            type=int,
-            help="Specifies the number of different separators that it will compute at each level of nested dissection."
-            "The final separator that is used is the smallest one. Default is 1."
-        )
-        metis_opts.add_argument(
-            "--ncuts",
-            type=int,
-            help="Specifies the number of different partitionings that it will compute."
-            " The final partitioning is the one that achieves the best edgecut or communication volume."
-            "Default is 1.")
-        metis_opts.add_argument(
-            '--metis_dbglvl',
-            type=int,
-            help="Metis debug level. Refer to the docs for explanation")
-        metis_opts.add_argument(
-            '--objtype',
-            type=int,
-            help="Extra objective type to miminize (0: edgecut, 1: vol, default: edgecut)"
-        )
-
-    @staticmethod
-    def metis_opts_dict_from_parsed_args(args):
-        """ build metis options """
-
-        # We can set to None to get the default
-        # See : https://github.com/networkx/networkx-metis/blob/master/nxmetis/enums.py
-        METIS_opt = {
-            'seed': getattr(args, "metis_seed", None),
-            'nseps': getattr(args, "nseps", None),
-            'niter': getattr(args, "metis_niter", None),
-            'compress': False,  # NOTE: this is differnt from default!
-            'ncuts': getattr(args, "ncuts", None),
-            # 0, edgecut, 1 Vol minimization! # NOTE: this is differnt from default edgecut.
-            'objtype': getattr(args, 'objtype', None),
-            # NOTE: default is -1, # TODO: add getattr getattr(args, "metis_dbglvl", None),
-            '_dbglvl': 1  # TODO: can't make it print...
-        }
-
-        return METIS_opt
-
-        #     {'ptype': -1,
-        #  'objtype': -1,
-        #  'ctype': -1,
-        #  'iptype': -1,
-        #  'rtype': -1,
-        #  'ncuts': -1,
-        #  'nseps': -1,
-        #  'numbering': -1,
-        #  'niter': -1, # default is 10
-        #  'seed': -1,
-        #  'minconn': True,
-        #  'no2hop': True,
-        #  'contig': True,
-        #  'compress': True,
-        #  'ccorder': True,
-        #  'pfactor': -1,
-        #  'ufactor': -1,
-        #  '_dbglvl': -1,
-        #  }
-
-
-class ParsePartitioningOpts:
-    def __init__(self):
-        pass
-
-    def _extra(self, parser):
-        raise NotImplementedError()
-
-    def set_defaults(self, parser):
-        pass
-
-    def add_partitioning_arguments(self, parser):
-        # parser = parser.add_argument_group("Partitioning options")
-        self._extra(parser)
-
-        parser.add_argument(
-            '-b', '--partitioning_batch_size', type=int, default=128)
-        parser.add_argument(
-            '--model_too_big',
-            action='store_true',
-            default=False,
-            help="if the model is too big run the whole partitioning process on CPU, "
-            "and drink a cup of coffee in the meantime")
-        parser.add_argument('-p', '--n_partitions', type=int, default=4)
-        parser.add_argument('-o', '--output_file', default='wrn_16x4')
-        parser.add_argument('--no_auto_file_name',
-                            action='store_true',
-                            default=False,
-                            help="do not create file name automatically")
-        parser.add_argument(
-            '--n_iter',
-            type=int,
-            help="number of iteration used in order to profile the network and run analysis"
-        )
-        parser.add_argument(
-            '--bw',
-            type=float,
-            default=12,
-            help="data transfer rate between gpus in GBps (Gigabytes per second)")
-        parser.add_argument(
-            '--no_recomputation',
-            action='store_true',
-            default=False,
-            help="whether to (not) use recomputation for the backward pass")
-        parser.add_argument('--no_analysis',
-                            action='store_true',
-                            default=False,
-                            help="disable partition analysis")
-        parser.add_argument("--depth",
-                            default=100,
-                            type=int,
-                            help="the depth in which we will partition the model")
-        parser.add_argument(
-            "--partition_layer_graph",
-            action="store_true",
-            default=False,
-            help="whether to partition a graph containing only layers")
-        parser.add_argument("--generate_model_parallel", action="store_true", default=False,
-                            help="wether to generate a modelParallel version of the partitioning")
-        parser.add_argument(
-            "--analysis_batch_size",
-            default=32,
-            type=int,
-            help="batch size to use during the post partition analysis")
-        parser.add_argument("-a",
-                            "--async_pipeline",
-                            default=False,
-                            action="store_true",
-                            help="Do analysis for async pipeline")
-        parser.add_argument("--dot",
-                            default=False,
-                            action="store_true",
-                            help="Save and plot it using graphviz")
-
-        parser.add_argument("--no_test_run",
-                            default=False,
-                            action="store_true",
-                            help="Do not try to run partitions after done")
-
-        parser.add_argument(
-            "--save_memory_mode",
-            default=False,
-            action="store_true",
-            help="Save memory during profiling by storing everything on cpu," +
-            " but sending each layer to GPU before the profiling.")
-
-        self.set_defaults(parser)
-
-
-=======
->>>>>>> 70b9830c
 class ParsePartitioningOptsVision(ParsePartitioningOpts):
     def __init__(self,
                  model_choices=MODEL_CONFIGS.keys(),
