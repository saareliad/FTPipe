import argparse
import torch
import os
import logging
import importlib
import sys
import math
import operator
import functools
from torch.utils.data import DataLoader, RandomSampler

from models.normal import BertForQuestionAnswering
from models.normal.NLP_models.modeling_bert import SQUAD_loss
from partition_scripts_utils import ParsePartitioningOpts, ParseMetisOpts, record_cmdline,choose_blocks,run_x_tries_until_no_fail
from partition_async_pipe import AsyncPipePartitioner
from heuristics import NodeWeightFunction, EdgeWeightFunction
from misc import run_analysis
from pytorch_Gpipe import PipelineConfig, pipe_model
from pytorch_Gpipe.model_profiling import register_new_traced_function,register_new_explicit_untraced_function
from pytorch_Gpipe.utils import layerDict, tensorDict

from transformers import (
    MODEL_FOR_QUESTION_ANSWERING_MAPPING,
    # WEIGHTS_NAME,
    # AdamW,
    AutoConfig,
    # AutoModelForQuestionAnswering,
    AutoTokenizer,
    # get_linear_schedule_with_warmup,
    squad_convert_examples_to_features,
)
# from transformers.data.metrics.squad_metrics import (
#     compute_predictions_log_probs,
#     compute_predictions_logits,
#     squad_evaluate,
# )

from transformers.data.processors.squad import SquadV1Processor, SquadV2Processor

logger = logging.getLogger(__name__)

# FIXME
MODEL_CONFIG_CLASSES = list(MODEL_FOR_QUESTION_ANSWERING_MAPPING.keys())
MODEL_TYPES = tuple(conf.model_type for conf in MODEL_CONFIG_CLASSES)
ALL_MODELS = sum(
    (tuple(conf.pretrained_config_archive_map.keys())
     for conf in MODEL_CONFIG_CLASSES),
    (),
)


#############################
def load_and_cache_examples(args,
                            tokenizer,
                            evaluate=False,
                            output_examples=False):
    # Load data features from cache or dataset file
    input_dir = args.data_dir if args.data_dir else "."
    cached_features_file = os.path.join(
        input_dir,
        "cached_{}_{}_{}".format(
            "dev" if evaluate else "train",
            list(filter(None, args.model_name_or_path.split("/"))).pop(),
            str(args.max_seq_length),
        ),
    )

    # Init features and dataset from cache if it exists
    if os.path.exists(cached_features_file) and not args.overwrite_cache:
        logger.info("Loading features from cached file %s",
                    cached_features_file)
        features_and_dataset = torch.load(cached_features_file)
        features, dataset, examples = (
            features_and_dataset["features"],
            features_and_dataset["dataset"],
            features_and_dataset["examples"],
        )
    else:
        logger.info("Creating features from dataset file at %s", input_dir)

        if not args.data_dir and ((evaluate and not args.predict_file) or
                                  (not evaluate and not args.train_file)):
            try:
                import tensorflow_datasets as tfds
            except ImportError:
                raise ImportError(
                    "If not data_dir is specified, tensorflow_datasets needs to be installed."
                )

            if args.version_2_with_negative:
                logger.warn(
                    "tensorflow_datasets does not handle version 2 of SQuAD.")

            tfds_examples = tfds.load("squad")
            examples = SquadV1Processor().get_examples_from_dataset(
                tfds_examples, evaluate=evaluate)
        else:
            processor = SquadV2Processor(
            ) if args.version_2_with_negative else SquadV1Processor()
            if evaluate:
                examples = processor.get_dev_examples(
                    args.data_dir, filename=args.predict_file)
            else:
                examples = processor.get_train_examples(
                    args.data_dir, filename=args.train_file)

        features, dataset = squad_convert_examples_to_features(
            examples=examples,
            tokenizer=tokenizer,
            max_seq_length=args.max_seq_length,
            doc_stride=args.doc_stride,
            max_query_length=args.max_query_length,
            is_training=not evaluate,
            return_dataset="pt",
            threads=args.threads,
        )

        logger.info("Saving features into cached file %s",
                    cached_features_file)
        torch.save(
            {
                "features": features,
                "dataset": dataset,
                "examples": examples
            }, cached_features_file)

    if output_examples:
        return dataset, examples, features
    return dataset


class ParsePartitioningOptsSquad(ParsePartitioningOpts):
    # TODO:
    def __init__(self):
        super().__init__()

    def _extra(self, parser):
        # NOTE: copy and paste from run_squard script.
        # Required parameters
        parser.add_argument(
            "--model_type",
            default=None,
            type=str,
            required=True,
            help="Model type selected in the list: " + ", ".join(MODEL_TYPES),
        )
        parser.add_argument(
            "--model_name_or_path",
            default=None,
            type=str,
            required=True,
            help="Path to pre-trained model or shortcut name selected in the list: "
            + ", ".join(ALL_MODELS),
        )

        # Other parameters
        parser.add_argument(
            "--data_dir",
            default=None,
            type=str,
            help="The input data dir. Should contain the .json files for the task."
            +
            "If no data dir or train/predict files are specified, will run with tensorflow_datasets.",
        )
        parser.add_argument(
            "--train_file",
            default=None,
            type=str,
            help="The input training file. If a data dir is specified, will look for the file there"
            +
            "If no data dir or train/predict files are specified, will run with tensorflow_datasets.",
        )
        parser.add_argument(
            "--predict_file",
            default=None,
            type=str,
            help="The input evaluation file. If a data dir is specified, will look for the file there"
            +
            "If no data dir or train/predict files are specified, will run with tensorflow_datasets.",
        )
        parser.add_argument(
            "--config_name",
            default="",
            type=str,
            help="Pretrained config name or path if not the same as model_name"
        )
        parser.add_argument(
            "--tokenizer_name",
            default="",
            type=str,
            help="Pretrained tokenizer name or path if not the same as model_name",
        )
        parser.add_argument(
            "--cache_dir",
            default="",
            type=str,
            help="Where do you want to store the pre-trained models downloaded from s3",
        )

        parser.add_argument(
            "--version_2_with_negative",
            action="store_true",
            help="If true, the SQuAD examples contain some that do not have an answer.",
        )
        parser.add_argument(
            "--max_seq_length",
            default=384,
            type=int,
            help="The maximum total input sequence length after WordPiece tokenization. Sequences "
            "longer than this will be truncated, and sequences shorter than this will be padded.",
        )
        parser.add_argument(
            "--doc_stride",
            default=128,
            type=int,
            help="When splitting up a long document into chunks, how much stride to take between chunks.",
        )
        parser.add_argument(
            "--max_query_length",
            default=64,
            type=int,
            help="The maximum number of tokens for the question. Questions longer than this will "
            "be truncated to this length.",
        )
        parser.add_argument(
            "--do_lower_case",
            action="store_true",
            help="Set this flag if you are using an uncased model.")

        parser.add_argument(
            "--lang_id",
            default=0,
            type=int,
            help="language id of input for language-specific xlm models (see tokenization_xlm.PRETRAINED_INIT_CONFIGURATION)",
        )
        parser.add_argument(
            "--overwrite_cache",
            action="store_true",
            help="Overwrite the cached training and evaluation sets")
        parser.add_argument("--seed",
                            type=int,
                            default=42,
                            help="random seed for initialization")

        parser.add_argument(
            "--threads",
            type=int,
            default=1,
            help="multiple threads for converting example to features")

        parser.add_argument('--auto_file_name',
                            action='store_true',
                            default=False,
                            help="create file name automatically")

    def set_defaults(self, parser):
        d = {
            # "threads": 20,
            "partitioning_batch_size": 1,
            "n_iter": 1,
            "output_file": 'bert',
            "n_partitions": 2,
            "bw": 12,
            "analysis_batch_size": 1,
        }

        parser.set_defaults(**d)


def parse_cli():
    parser = argparse.ArgumentParser(
        description="Partitioning models",
        formatter_class=argparse.ArgumentDefaultsHelpFormatter)

    ParsePartitioningOptsSquad().add_partitioning_arguments(parser)
    ParseMetisOpts.add_metis_arguments(parser)

    args = parser.parse_args()

    if args.output_file.endswith(".py"):
        args.output_file = args.output_file[:-3]

    return args


def main():
    args = parse_cli()
    METIS_opt = ParseMetisOpts.metis_opts_dict_from_parsed_args(args)

    args.model_type = args.model_type.lower()

    if args.auto_file_name:
        args.output_file = f"{args.model_type}_{args.n_partitions}p"

    #####
    device = torch.device("cuda" if torch.cuda.is_available()
                          and not args.model_too_big else "cpu")
    args.n_gpu = torch.cuda.device_count()
    args.device = device
    #####

    config = AutoConfig.from_pretrained(
        args.config_name if args.config_name else args.model_name_or_path,
        cache_dir=args.cache_dir if args.cache_dir else None,
    )
    tokenizer = AutoTokenizer.from_pretrained(
        args.tokenizer_name
        if args.tokenizer_name else args.model_name_or_path,
        do_lower_case=args.do_lower_case,
        cache_dir=args.cache_dir if args.cache_dir else None,
    )

    model = BertForQuestionAnswering.from_pretrained(
        args.model_name_or_path,
        from_tf=bool(".ckpt" in args.model_name_or_path),
        config=config,
        cache_dir=args.cache_dir if args.cache_dir else None,
    )
    # TODO: if not args.save_memory_mode:
    model.to(args.device)
    model.train()

    train_dataset = load_and_cache_examples(args,
                                            tokenizer,
                                            evaluate=False,
                                            output_examples=False)

    train_sampler = RandomSampler(train_dataset)
    train_dataloader = DataLoader(train_dataset,
                                  sampler=train_sampler,
                                  batch_size=args.partitioning_batch_size)
    batch = next(iter(train_dataloader))
    batch = tuple(t.to(args.device) for t in batch)

    # BertModel forward: input_ids attention_mask=None, token_type_ids=None, position_ids=None, head_mask=None
    # BertForQuestionAnswering forward
    # input_ids, attention_mask=None, token_type_ids=None, position_ids=None, head_mask=None,
    #            start_positions=None, end_positions=None

    # RuntimeError: Type 'Tuple[Tensor, Tensor, Tensor, None, None, Tensor, Tensor]' cannot be traced. Only Tensors and (possibly nested) Lists, Dicts, and Tuples of Tensors can be traced (toTraceableStack at ../torch/csrc/jit/pybind_utils.h:306)

    inputs = {
        "input_ids": batch[0],
        "attention_mask": batch[1],
        "token_type_ids": batch[2],
        # # NOTE: we explicitly add to match to the signatute
        # "position_ids": None,
        # "head_mask": None,
        # "start_positions": batch[3],
        # "end_positions": batch[4],
    }

    signature_order = [
        "input_ids",
        "attention_mask",
        "token_type_ids",
        # "position_ids",
        # "head_mask",
        # "start_positions",
        # "end_positions",
    ]

    if args.model_type in ["xlm", "roberta", "distilbert", "camembert"]:
        raise NotImplementedError()
        del inputs["token_type_ids"]

    if args.model_type in ["xlnet", "xlm"]:
        raise NotImplementedError()
        inputs.update({"cls_index": batch[5], "p_mask": batch[6]})
        if args.version_2_with_negative:
            inputs.update({"is_impossible": batch[7]})
        if hasattr(model, "config") and hasattr(model.config, "lang2id"):
            inputs.update({
                "langs": (torch.ones(batch[0].shape, dtype=torch.int64) *
                          args.lang_id).to(args.device)
            })

    sample = tuple(inputs[i] for i in signature_order)

    # Partition the model
    # partition_model(args, train_dataset, model, tokenizer, METIS_opt=METIS_opt)
    GET_PARTITIONS_ON_CPU = True
    register_new_explicit_untraced_function(operator.is_,operator)
    register_new_explicit_untraced_function(operator.is_not,operator)
    register_new_traced_function(math.sqrt,math)
    

    n_iter = args.n_iter
    recomputation = not args.no_recomputation
    bw = args.bw
    n_partitions = args.n_partitions
    batch_dim = 0
    bwd_to_fwd_ratio = args.bwd_to_fwd_ratio
    
    print("-I- partitioning...")
    partial_pipe_model = functools.partial(
        pipe_model,
        model,
        batch_dim,
        args=(),
        kwargs=inputs,
        basic_blocks=choose_blocks(model,args),
        depth=args.depth,
        n_iter=args.n_iter,
        nparts=args.n_partitions,
        node_weight_function=NodeWeightFunction(
            bwd_to_fwd_ratio=bwd_to_fwd_ratio),
        edge_weight_function=EdgeWeightFunction(
            args.bw,
            bwd_to_fwd_ratio=bwd_to_fwd_ratio),
        use_layers_only_graph=True,
<<<<<<< HEAD
        use_graph_profiler=args.use_graph_profiler,
        use_network_profiler=not args.use_graph_profiler,
        profile_ops=args.profile_ops,
=======
        use_graph_profiler=not args.use_network_profiler,
        use_network_profiler=args.use_network_profiler,
        profile_ops=not args.disable_op_profiling,
>>>>>>> 172ead8d
        output_file=args.output_file,
        generate_model_parallel=args.generate_model_parallel,
        generate_explicit_del=args.generate_explicit_del,
        save_memory_mode=args.save_memory_mode,
        recomputation=recomputation,
        METIS_opt=METIS_opt)

    if args.async_pipeline and (not args.no_recomputation):
        print("using async partitioner")
        async_pipe_partitioner = AsyncPipePartitioner(model, args.output_file,
                                                      partial_pipe_model)

        graph = run_x_tries_until_no_fail(
            async_pipe_partitioner.partition,
            10,
            # force_no_recomp_scopes=force_no_recomputation_fn,
            allowed_mistakes=0)

        # graph = async_pipe_partitioner.partition(
        #     force_no_recomp_scopes=force_no_recomputation_fn, allowed_mistakes=0)
    else:
        graph = partial_pipe_model()
    if args.dot:
        graph.save_as_pdf(args.output_file, ".")
        graph.serialize(args.output_file)

    record_cmdline(args.output_file)
    module_path = args.output_file.replace("/", ".")
    generated = importlib.import_module(module_path)
    create_pipeline_configuration = generated.create_pipeline_configuration

    if GET_PARTITIONS_ON_CPU:
        sample = tuple(t.to("cpu") for t in sample)
    config = create_pipeline_configuration(DEBUG=GET_PARTITIONS_ON_CPU)

    pipe_config = PipelineConfig.fromDict(config)
    pipe_config.toJson(f"{args.output_file}.json")

    if not (args.no_test_run and args.no_analysis):
        depth = pipe_config.depth
        blocks = pipe_config.basic_blocks
        analysis_config = pipe_config._to_old_format(
            layerDict(model, depth=depth, basic_blocks=blocks),
            tensorDict(model))

    # # Test # TODO: can do it on GPU...
    # if not args.no_test_run:
    #     _ = run_partitions(sample, analysis_config)

    if not args.no_analysis:
        # sample = create_random_sample(args, analysis=True)
        analysis_result, summary = run_analysis(sample,
                                                graph,
                                                analysis_config,
                                                n_iter,
                                                recomputation=recomputation,
                                                bw_GBps=bw,
                                                verbose=True,
                                                async_pipeline=args.async_pipeline,
                                                sequential_model=model)
        with open(f"{args.output_file}.py", "a") as f:
            f.write("\n")
            f.write('"""analysis summary\n' + summary + "\n" + '"""')


if __name__ == "__main__":
    main()<|MERGE_RESOLUTION|>--- conflicted
+++ resolved
@@ -409,15 +409,9 @@
             args.bw,
             bwd_to_fwd_ratio=bwd_to_fwd_ratio),
         use_layers_only_graph=True,
-<<<<<<< HEAD
-        use_graph_profiler=args.use_graph_profiler,
-        use_network_profiler=not args.use_graph_profiler,
-        profile_ops=args.profile_ops,
-=======
         use_graph_profiler=not args.use_network_profiler,
         use_network_profiler=args.use_network_profiler,
         profile_ops=not args.disable_op_profiling,
->>>>>>> 172ead8d
         output_file=args.output_file,
         generate_model_parallel=args.generate_model_parallel,
         generate_explicit_del=args.generate_explicit_del,
