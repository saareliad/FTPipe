import torch
from functools import reduce
import operator
from pytorch_Gpipe.model_profiling import Node, NodeTypes, ExecTimes
from pytorch_Gpipe.utils import flatten

__all__ = [
    "NodeWeightFunction", "EdgeWeightFunction",
    "NodeWeightFunctionWithRatioAutoInfer","get_weight_functions"
]

<<<<<<< HEAD
######################################
# Suggested Heuristics per algorithm
######################################
# NOTE: a compelete heuristic is combination of
# {node, edge, partitioning algorithm, pipeline}
# Currently the pipeline is ignored for simplicity.

_METIS = {
    'node': "NodeWeightFunction",
    'edge': "UndirectedEdgeWeightFunction",
    # '_name': 'metis',
}


_ACYCLEIC_EDGE_FUNCTION = "UndirectedEdgeWeightFunction"

# TODO: write working dedicated heuristics which model what we want.
_ACYCLIC = {  # None-dynamic
    'node': "NodeWeightFunction",  # FIXME
    'edge': "UndirectedEdgeWeightFunction",
    # '_name': 'acyclic',
}

_ACYCLIC_AUTOINFER = {
    'node': "NodeWeightFunctionWithRatioAutoInfer",  # FIXME
    'edge': "UndirectedEdgeWeightFunction",
    # '_name': 'acyclic_autoinfer',
}

_ACYCLIC_DYNAMIC = {
    'node': "NodeWeightFunctionByStageId",
    'edge': "DirectedEdgeWeightFunction",
    # '_name': 'acyclic_dynamic',
}

_ACYCLIC_DYNAMIC_AUTOINFER = {
    'node': "NodeWeightFunctionByStageIdWithRatioAutoInfer",
    'edge': "DirectedEdgeWeightFunction",  # NOTE: use bwd_fwd_ratio = -1
    # '_name': 'acyclic_dynamic_autoinfer',
}

# TODO: this was the original, its not optimal. It should be changed
_ACYCLIC_MULTILEVEL = {
    'node': "NodeWeightFunction",  # FIXME
    'edge': "UndirectedEdgeWeightFunction",  # FIXME
    # '_name': 'acyclic_multilevel',
}

# TODO: this was the original, its not optimal. It should be changed
_ACYCLIC_MULTILEVEL_AUTOINFER = {
    'node': "NodeWeightFunctionWithRatioAutoInfer",  # FIXME
    'edge': "UndirectedEdgeWeightFunction",  # FIXME
    # '_name': 'acyclic_multilevel',
}

_ALL_SUGGESTED_HEURISTICS = {
    'metis': _METIS,
    # 'metis_autoinfer': not supported
    'acyclic': _ACYCLIC,
    'acyclic_autoinfer': _ACYCLIC_AUTOINFER,
    'acyclic_dynamic': _ACYCLIC_DYNAMIC,
    'acyclic_dynamic_autoinfer': _ACYCLIC_DYNAMIC_AUTOINFER,
    'acyclic_multilevel': _ACYCLIC_MULTILEVEL,
    'acyclic_multilevel_autoinfer': _ACYCLIC_MULTILEVEL_AUTOINFER,
}
######################################
=======
>>>>>>> 95bac3af

def get_weight_functions(args, verbose=True):
    # (1) get classes
    # (2) get keyrowrds, parse special arguments
    # (3) create and return instance

    if args.auto_infer_node_bwd_to_fwd_ratio:
        node = NodeWeightFunctionWithRatioAutoInfer()
    else:
        node = NodeWeightFunction(bwd_to_fwd_ratio=args.bwd_to_fwd_ratio)

    edge = EdgeWeightFunction(args.bw,bwd_to_fwd_ratio=args.bwd_to_fwd_ratio)

    if verbose:
        print(f"-I- using heuristics {type(node).__name__} , {type(edge).__name__}")

    return node, edge



class NodeWeightFunction():
    def __init__(self, bwd_to_fwd_ratio=-1, MULT_FACTOR=1000):
        self.ratio = bwd_to_fwd_ratio
        self.MULT_FACTOR = MULT_FACTOR

    def __call__(self, node: Node):
        assert isinstance(node.weight, ExecTimes)
        if self.ratio < 0:
            return self.MULT_FACTOR * node.weight.backward_time
        else:
            # TODO: it has to be consistent with communication times to work
            # NOTE: / (ratio + 1) is removed, as we do in edge.
            return self.MULT_FACTOR *(self.ratio * node.weight.backward_time +node.weight.forward_time)






class EdgeWeightFunction():
    def __init__(self,
                 bw_GBps,
                 bwd_to_fwd_ratio=-1,
                 MULT_FACTOR=1e4,
                 penalty=1e4):
        self.bw = bw_GBps
        self.ratio = bwd_to_fwd_ratio
        self.MULT_FACTOR = MULT_FACTOR
        self.penalty = penalty

    def __call__(self, u: Node, v: Node):
        if u.type is NodeTypes.CONSTANT or u.value_type in [torch.Size,torch.device,torch.dtype,int,bool,float,str]:
            # no constant or scalars on boundries
            # no double penalties so we do not multiply by MULT_FACTOR
            w = self.penalty
        else:
            MB = 1e6
            volume = 0
            for shape, dtype in zip(flatten(u.tensor_shape),
                                    flatten(u.tensor_dtype)):
                if isinstance(shape, torch.Size):
                    v = reduce(operator.mul, shape, 1)
                    # include dtype size
                    v *= torch.empty(1, dtype=dtype).element_size()
                elif dtype in [torch.Size,torch.device,torch.dtype,int,bool,float,str]:
                    #ensure the penalty will apply (no double penalty divide be MULT_FACTOR)
                    v = MB * self.bw * self.penalty/self.MULT_FACTOR
                else:
                    #ensure v will be 1
                    v = (MB*self.bw)/self.MULT_FACTOR
                volume += v

            volume /= MB
            # 1MB / (1GB/sec) = 1MB /(1e3MB/sec) = 1e-3 sec = ms
            w = self.MULT_FACTOR * (volume / self.bw)

            # NOTE (1): we traverse every edge twice,
            # NOTE (2): If we have bwd to fwd ratio, than have to normalize by it.
            # so for ratio 1 we have to multipy by 2
            if self.ratio < 0:
                # Just backward
                mult_factor = 1
            else:
                mult_factor = self.ratio + 1
            w *= mult_factor

        # ensure positive weight
        return max(1e-3,w)


##############
# Auto infer
#############


class NodeWeightFunctionWithRatioAutoInfer():
    def __init__(self, MULT_FACTOR=1e4):
        self.MULT_FACTOR = MULT_FACTOR

    def __call__(self, node: Node):
        assert isinstance(node.weight, ExecTimes)
        bwd = node.weight.backward_time
        fwd = node.weight.forward_time
        # NOTE: TODO: as we do normalize the here,
        # ratio for edge weight should be just -1 or 0 (one direction)
        # or use a "guess" for the ratio of the entire stage
        bwd_plus_fwd = bwd + fwd
        if bwd_plus_fwd == 0:
            return 0
        return self.MULT_FACTOR * (bwd * bwd + fwd * fwd) / bwd_plus_fwd



#################
# "Thumb rules"
################


def async_pipe_bwd_to_fwd_ratio_thumb_rules(args):
    """Thumb_rules for global bwd_to_fwd_ratio.
        These may not be accurate all the time."""
    L = args.n_partitions
    hacky_tied = getattr(args, "stateless_tied", False)
    is_async_pipeline = args.async_pipeline
    recomputation = not args.no_recomputation

    # Deliberatliy wastful, to go over all options
    if recomputation and is_async_pipeline and not hacky_tied:
        # all stages recomputing accept last
        # assuming stages are about equal
        return (3 * (L - 1) + 2) / L

    if recomputation and is_async_pipeline and hacky_tied:
        # depends on how big is the embedding.
        return 3

    if recomputation and not is_async_pipeline:
        return 3

    if not recomputation:
        return 2<|MERGE_RESOLUTION|>--- conflicted
+++ resolved
@@ -9,75 +9,6 @@
     "NodeWeightFunctionWithRatioAutoInfer","get_weight_functions"
 ]
 
-<<<<<<< HEAD
-######################################
-# Suggested Heuristics per algorithm
-######################################
-# NOTE: a compelete heuristic is combination of
-# {node, edge, partitioning algorithm, pipeline}
-# Currently the pipeline is ignored for simplicity.
-
-_METIS = {
-    'node': "NodeWeightFunction",
-    'edge': "UndirectedEdgeWeightFunction",
-    # '_name': 'metis',
-}
-
-
-_ACYCLEIC_EDGE_FUNCTION = "UndirectedEdgeWeightFunction"
-
-# TODO: write working dedicated heuristics which model what we want.
-_ACYCLIC = {  # None-dynamic
-    'node': "NodeWeightFunction",  # FIXME
-    'edge': "UndirectedEdgeWeightFunction",
-    # '_name': 'acyclic',
-}
-
-_ACYCLIC_AUTOINFER = {
-    'node': "NodeWeightFunctionWithRatioAutoInfer",  # FIXME
-    'edge': "UndirectedEdgeWeightFunction",
-    # '_name': 'acyclic_autoinfer',
-}
-
-_ACYCLIC_DYNAMIC = {
-    'node': "NodeWeightFunctionByStageId",
-    'edge': "DirectedEdgeWeightFunction",
-    # '_name': 'acyclic_dynamic',
-}
-
-_ACYCLIC_DYNAMIC_AUTOINFER = {
-    'node': "NodeWeightFunctionByStageIdWithRatioAutoInfer",
-    'edge': "DirectedEdgeWeightFunction",  # NOTE: use bwd_fwd_ratio = -1
-    # '_name': 'acyclic_dynamic_autoinfer',
-}
-
-# TODO: this was the original, its not optimal. It should be changed
-_ACYCLIC_MULTILEVEL = {
-    'node': "NodeWeightFunction",  # FIXME
-    'edge': "UndirectedEdgeWeightFunction",  # FIXME
-    # '_name': 'acyclic_multilevel',
-}
-
-# TODO: this was the original, its not optimal. It should be changed
-_ACYCLIC_MULTILEVEL_AUTOINFER = {
-    'node': "NodeWeightFunctionWithRatioAutoInfer",  # FIXME
-    'edge': "UndirectedEdgeWeightFunction",  # FIXME
-    # '_name': 'acyclic_multilevel',
-}
-
-_ALL_SUGGESTED_HEURISTICS = {
-    'metis': _METIS,
-    # 'metis_autoinfer': not supported
-    'acyclic': _ACYCLIC,
-    'acyclic_autoinfer': _ACYCLIC_AUTOINFER,
-    'acyclic_dynamic': _ACYCLIC_DYNAMIC,
-    'acyclic_dynamic_autoinfer': _ACYCLIC_DYNAMIC_AUTOINFER,
-    'acyclic_multilevel': _ACYCLIC_MULTILEVEL,
-    'acyclic_multilevel_autoinfer': _ACYCLIC_MULTILEVEL_AUTOINFER,
-}
-######################################
-=======
->>>>>>> 95bac3af
 
 def get_weight_functions(args, verbose=True):
     # (1) get classes
@@ -89,7 +20,8 @@
     else:
         node = NodeWeightFunction(bwd_to_fwd_ratio=args.bwd_to_fwd_ratio)
 
-    edge = EdgeWeightFunction(args.bw,bwd_to_fwd_ratio=args.bwd_to_fwd_ratio)
+    edge = EdgeWeightFunction(args.bw,
+                            bwd_to_fwd_ratio=args.bwd_to_fwd_ratio)
 
     if verbose:
         print(f"-I- using heuristics {type(node).__name__} , {type(edge).__name__}")
@@ -122,11 +54,13 @@
                  bw_GBps,
                  bwd_to_fwd_ratio=-1,
                  MULT_FACTOR=1e4,
-                 penalty=1e4):
+                 penalty=1e4,
+                 penalize_non_tensors=False):
         self.bw = bw_GBps
         self.ratio = bwd_to_fwd_ratio
         self.MULT_FACTOR = MULT_FACTOR
         self.penalty = penalty
+        self.penalize_non_tensors = penalize_non_tensors
 
     def __call__(self, u: Node, v: Node):
         if u.type is NodeTypes.CONSTANT or u.value_type in [torch.Size,torch.device,torch.dtype,int,bool,float,str]:
@@ -142,7 +76,7 @@
                     v = reduce(operator.mul, shape, 1)
                     # include dtype size
                     v *= torch.empty(1, dtype=dtype).element_size()
-                elif dtype in [torch.Size,torch.device,torch.dtype,int,bool,float,str]:
+                elif self.penalize_non_tensors and (dtype in [torch.Size,torch.device,torch.dtype,int,bool,float,str,type(None)]):
                     #ensure the penalty will apply (no double penalty divide be MULT_FACTOR)
                     v = MB * self.bw * self.penalty/self.MULT_FACTOR
                 else:
