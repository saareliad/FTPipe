--- conflicted
+++ resolved
@@ -8,11 +8,6 @@
 
 tab = '    '
 dtab = tab + tab
-
-
-#TODO use model input keywords in generated code
-
-#TODO non tensor inputs cannot be moved or we should use nested map on them
 
 __all__ = ['generate_forward_method']
 
@@ -101,15 +96,8 @@
                              input_args.items()):
         lines.append(f"{dtab}# {node.scope} <=> {field}\n")
 
-<<<<<<< HEAD
-    lines.append(
-        f"\n{dtab}# moving inputs to current device no op if already on the correct device\n")
-    for input_id in input_ids:
-        lines.append(f"{dtab}{input_id} = {input_id}.to(self.device) if isinstance({input_id},Tensor) else {input_id}\n")
-=======
     lines.extend([f"\n{dtab}# moving inputs to current device no op if already on the correct device\n",
                 f"{dtab}{', '.join(input_ids)} = move_tensors(({', '.join(input_ids)}), self.device)"])
->>>>>>> a1e18cc2
     return ''.join(lines)
 
 
