import string
import torch
import torch.nn.functional as F
from torch import Tensor
from pytorch_Gpipe.model_profiling.control_flow_graph import Node, NodeTypes
from pytorch_Gpipe.utils import OrderedSet
from .supported_pytorch_functions import parse_supported_functions, dtype_lookup, layout_lookup, FunctionTypes
from collections import OrderedDict, defaultdict, deque
from itertools import chain
from typing import List, Tuple, Dict, Iterator
import re
from .utils import format_shape_or_dtype
tab = '    '
dtab = tab + tab

SupportedFunctions = parse_supported_functions()

inplace_arithmetic_ops = {"iadd": "+=",
                          "isub": "-=",
                          "imul": "*=",
                          "itruediv": "/=",
                          "iand": "&=",
                          "ior": "|=",
                          "ixor": "^=",
                          "ilshift": "<<=",
                          "irshift": ">>=",
                          }

__all__ = ['generate_forward_method']


def generate_forward_method(
        partition: List[Node],
        model_outputs: List[str],
        scope_to_class_field: Dict[str, str]) -> Tuple[List[str], Dict[str, OrderedSet[str]]]:
    '''the gateway to generate a forward function of a partition
    '''
    # function arguments are x0...xn
    # function arguments correspond to sorted input scopes
    # functions outputs are o0,o1,... sorted by their scopes
    # temp variables are t0....tn
    # constants are embedded in use site
    # function and layers are allocated temporary only if they have more than 1 use

    part_inputs = sortedPartitionInputs(partition)
    num_inputs = len(part_inputs)
    input_ids = [f'x{i}' for i in range(num_inputs)]

    ready_expressions = OrderedDict()
    # partition buffers and params are also ready
    remove_buffs_params = []
    for k, v in scope_to_class_field.items():
        if 'self.b_' in v or 'self.p_' in v:
            ready_expressions[k] = v
            remove_buffs_params.append(k)
    for k in remove_buffs_params:
        scope_to_class_field.pop(k)

    input_scopes = OrderedSet([node.scope for node in part_inputs])
    ready_expressions.update(zip(input_scopes, input_ids))

    lines = []
    lines.append(
        generateDeclaration(input_ids, scope_to_class_field,
                            ready_expressions))
    outputs = sortedPartitionOutputs(partition, model_outputs)
    out_scopes = OrderedSet([n.scope for n in outputs])
    body = generateBody(outputs,
                        partition,
                        scope_to_class_field,
                        ready_expressions)
    lines.append(body)

    input_shapes = [format_shape_or_dtype(n.shape)[0] for n in part_inputs]
    output_shapes = [format_shape_or_dtype(n.shape)[0] for n in outputs]
    input_dtypes = [format_shape_or_dtype(n.dtype)[0] for n in part_inputs]
    output_dtypes = [format_shape_or_dtype(n.dtype)[0] for n in outputs]
    io = {"inputs": list(input_scopes),
          "outputs": list(out_scopes),
          "input_shapes": input_shapes,
          "output_shapes": output_shapes,
          "input_dtypes": input_dtypes,
          "output_dtypes": output_dtypes}

    return lines, io


def generateDeclaration(input_ids: List[str], scope_to_class_field: Dict[str,
                                                                         str],
                        input_args: Dict[str, str]) -> str:
    ''' generates the forward function declaration and the variable map of inputs and layers
    '''
    args = ', '.join(input_ids)
    lines = [tab + f'def forward(self, {args}):\n']

    # comments describing relation between variables and scopes
    for scope, field in chain(scope_to_class_field.items(),
                              input_args.items()):
        lines.append(f"{dtab}# {scope} <=> {field}\n")

    lines.append(
        f"\n{dtab}# moving inputs to current device no op if already on the correct device\n")
    for input_id in input_ids:
        lines.append(f"{dtab}{input_id} = {input_id}.to(self.device)\n")
    return ''.join(lines)


def generateBody(outputs: List[Node],
                 partition: List[Node],
                 scope_to_class_field: Dict[str, str],
                 ready_expressions: Dict[str, str]) -> str:
    '''generates the forwad function body and return statement
    '''
    uses = node_uses(partition, outputs)
    # do not overwrite the model layers/bufferes/parameters
    for e in ready_expressions:
        uses[e] = 100000

    statements = generateStatements(partition,
                                    scope_to_class_field,
                                    ready_expressions,
                                    uses)
    output_scopes = OrderedSet([n.scope for n in outputs])
    return_statement = generateReturnStatement(output_scopes,
                                               ready_expressions)

    statements.append(return_statement)

    statements = add_del_statements(statements)

    return f"\n{dtab}".join(statements)


def generateStatements(partition: List[Node],
                       scope_to_class_field: Dict[str, str],
                       ready_expressions: Dict[str, str],
                       uses: Dict[str, int]) -> List[str]:
    ''' generate statements starting from the root in bfs order\n
        when possible avoids allocating temporary variables
    '''
    variable_name_generator = variableNameGenerator()
    available_variable_names = deque()
    statements = []
    for node in sorted(partition, key=lambda n: n.idx):
        # variable allocation
        for i in node.in_nodes:
            uses[i.scope] -= 1
            if uses[i.scope] == 0:
                available_variable_names.append(ready_expressions[i.scope])

        if node.type != NodeTypes.CONSTANT:
            if len(available_variable_names) > 0:
                variable_name = available_variable_names.pop()
            else:
                variable_name = next(variable_name_generator)

        # actual code generation
        if node.type == NodeTypes.LAYER:
            statements.extend(
                generateLayerActivationExpression(scope_to_class_field,
                                                  ready_expressions,
                                                  node,
                                                  variable_name))
        elif node.type == NodeTypes.PYTHON_PRIMITIVE:
            statements.append(
                generatePrimitiveExpression(ready_expressions,
                                            node,
                                            variable_name))
        elif node.type == NodeTypes.CONSTANT:
            generateConstantExpression(ready_expressions, node)
        elif node.type == NodeTypes.OP:
            statements.extend(
                generateFunctionCallExpression(ready_expressions,
                                               node,
                                               variable_name))

    statements = list(filter(lambda s: s != '', statements))
    statements[0] = f"{dtab}{statements[0]}"
    statements.append(dtab)

    return statements


def generateReturnStatement(output_scopes: OrderedSet[str],
                            ready_expressions: Dict[str, str]) -> str:
    ''' generate the return statement and descriptive comment
    '''
    scope_comment = f'\n{dtab}# '.join(output_scopes)
    comment = f'# returning:\n{dtab}# {scope_comment}'
    scopes = [ready_expressions[scope] for scope in output_scopes]
    if len(scopes) > 1:
        result_tuple = ", ".join(scopes)
    elif "TupleConstruct" in output_scopes[
            0] or "ListConstruct" in output_scopes[0]:
        # if we already return an iterable no need to wrap it again
        return f'{comment}\n{dtab}return {scopes[0]}\n'
    else:
        result_tuple = scopes[0] + ','
    return f'{comment}\n{dtab}return ({result_tuple})\n'


def add_del_statements(statements: List[str]) -> Iterator[str]:
    """
    perform liveness analysis and insert delete variables when they are no longer used
    """
    # t1 = 10
    # t2 = t1+10
    # here we can delete t1 as it's next use is reassignment which is not dependent on current value
    # t3 = 10
    # t1 = t3+t2
    # here we can delete t2
    # t3 = t1+2
    # cannot delete t3 next use is inplace
    # t3 += t1
    # here we can delete t1
    # return t3
    new_statements = [statements[-1]]
    variable_name_matcher = re.compile(r"t_[0-9]+|x[0-9]+")
    inplace_arithmetic_matcher = re.compile(r"\d \S=")
    alive = set(variable_name_matcher.findall(statements[-1]))
    for s in reversed(statements[:-1]):
        if "#" in s:
            new_statements.append(s)
        else:
            variables = variable_name_matcher.findall(s)
            if not variables:
                new_statements.append(s)
                continue
            for v in variables[1:]:

                # this is the last statement that requires v so we can safetly delete it
                # we mark v is alive as we cannot delete it before this statement
                if v not in alive:
                    new_statements.append(f"del {v}")
                    alive.add(v)

            # variable[0] was assigned a value in this expression here
            # if the expression does not have variable[0] as an operand
            # it kills the old value of variable[0]
            if not (inplace_arithmetic_matcher.findall(s)) and (variables[0] not in variables[1:]):
                alive.discard(variables[0])
            new_statements.append(s)

    return reversed(new_statements)


def generateLayerActivationExpression(scope_to_class_field: Dict[str, str],
                                      ready_expressions: Dict[str, str],
                                      node: Node,
                                      variable_name: str) -> Tuple[str, ...]:
    '''generate a layer activation expression\n
       if expression has only one use then it's embedded in call site\n
       otherwise stores the result in a temporary variable
    '''
    assert node.type == NodeTypes.LAYER,\
        f"expected a layer operation recieved {node.scope} of type {node.type}"
    op = scope_to_class_field[node.scope]

    operand_scopes = [n.scope for n in node.in_nodes]
    operand_ids = [ready_expressions[s] for s in operand_scopes]

    # generate discription
    scope_comment = f'\n{dtab}# '.join(operand_scopes)
    comment = f'# calling {node.scope} with arguments:\n{dtab}# {scope_comment}'

    call = f"{op}({', '.join(operand_ids)})"

    ready_expressions[node.scope] = variable_name

    return comment, f"{variable_name} = {call}"


def generatePrimitiveExpression(ready_expressions: Dict[str, str],
                                node: Node,
                                variable_name: str) -> str:
    '''gateway to all pythonPrimitive ops
    '''
    if 'ListConstruct' in node.scope or 'TupleConstruct' in node.scope:
        return generateListOrTupleExpression(ready_expressions,
                                             node,
                                             variable_name)
    elif 'ListUnpack' in node.scope or 'TupleUnpack' in node.scope:
        return generateUnpackExpression(ready_expressions,
                                        node,
                                        variable_name)
    elif 'NumToTensor' in node.scope or 'ImplicitTensorToNum' in node.scope:
        assert len(
            node.in_nodes
        ) == 1, "num <=> Tensor conversions are a no op with 1 input"
        ready_expressions[node.scope] = ready_expressions[
            node.in_nodes[0].scope]
        return ''
    else:
        assert False, f"unsupported primitive {node.scope}"


def generateListOrTupleExpression(ready_expressions: Dict[str, str],
                                  node: Node,
                                  variable_name: str) -> str:
    ''' generates a python list/tuple construction
    '''
    operand_scopes = [n.scope for n in node.in_nodes]
    args = [ready_expressions[operand] for operand in operand_scopes]
    if 'ListConstruct' in node.scope:
        expression = '[' + ', '.join(args) + ']'
    else:
        assert 'TupleConstruct' in node.scope
        if len(args) > 1:
            expression = '(' + ', '.join(args) + ')'
        else:
            expression = f"({args[0]},)"

    ready_expressions[node.scope] = variable_name
    return f"{variable_name} = {expression}"


def generateUnpackExpression(ready_expressions: Dict[str, str],
                             node: Node,
                             variable_name: str) -> str:
    '''generates a list/tuple unpack expression T[idx]
    '''
    father = node.in_nodes[0]
    father_exp = ready_expressions[father.scope]
    idx = father.out_nodes.indexOf(node)
    expression = f"{father_exp}[{idx}]"
    ready_expressions[node.scope] = variable_name
    return f"{variable_name} = {expression}"


def generateConstantExpression(ready_expressions: Dict[str, str],
                               node: Node):
    ''' generate a constant expression to be embeded in use site\n
        does not produce a variable
    '''
    assert 'prim::Constant' in node.scope, f'we expected a constant got {node.scope}'
    value = node.value
    if isinstance(value, torch.device):
        # the given device is the device used for tracing
        # we override it and use the partition's device instead
        value = "self.device"
    elif isinstance(value, float):
        # in case of inf -inf nan
        value = f"float('{value}')"
        node.value_type = float
    elif isinstance(value, str):
        value = f"'{value}'"
    ready_expressions[node.scope] = f'{value}'


def generateFunctionCallExpression(ready_expressions: Dict[str, str],
                                   node: Node,
                                   variable_name: str) -> Tuple[str, str]:
    ''' generate a function call belonging to one of the nameSpaces:\n
        torch,torch.nn.functional, torch.Tensor\n
        we check those nameSpaces in order, and the first match is called\n

        if no match was found triggers assert\n

        if the expression has one use then it's embedded in call site,\n
        otherwise creates a temporary variable to store the result
    '''
    scope = node.scope
    func_name, namespace = getAtenFunctionNameAndScope(scope)
    operand_scopes = [n.scope for n in node.in_nodes]
    types = [n.valueType() for n in node.in_nodes]
    values = [ready_expressions[s] for s in operand_scopes]
    try:
        expression = SupportedFunctions.findMatch(func_name, types, values)
    except Exception:
        expression = specialCases(ready_expressions, node, operand_scopes,
                                  namespace, func_name, types)

    # generate discription
    scope_comment = f'\n{dtab}# '.join(operand_scopes)
    comment = f'# calling {namespace}.{func_name} with arguments:\n{dtab}# {scope_comment}'

    ready_expressions[scope] = variable_name
    # handle basic inplace arithmetic
    # torchscript does not allow calling methods from the operator namespace
    # the most common case of using the operator namespace is inplace arithmetic functions
    # TODO maybe this should be elsewhere
    if func_name in inplace_arithmetic_ops and "operator." in expression:
        return comment, f'{values[0]} {inplace_arithmetic_ops[func_name]} {values[1]}', f'{variable_name} = {values[0]}'

    return comment, f'{variable_name} = {expression}'


def specialCases(ready_expressions: Dict[str, str], node: Node,
                 operand_scopes: List[str], namespace: str, func_name: str,
                 types: List):
    '''
    handle special cases that the trace/standard code generation can't manage
    '''
    if func_name == 'Int':
        assert len(node.in_nodes) == 1, "aten::Int is a no op with 2 input"
        expression = ready_expressions[node.in_nodes[0].scope]
    elif func_name == 'to':
        args = generateToArgs(ready_expressions, node)
        expression = f"{ready_expressions[operand_scopes[0]]}.to({args})"
    elif func_name == 'index':
        operand = ready_expressions[operand_scopes[0]]
<<<<<<< HEAD
        assert len(operand_scopes) == 2,"aten::index expectes 2 operands"
=======
        assert len(operand_scopes) == 2, "aten::index expectes 2 operands"
>>>>>>> 441e5bfd
        expression = f"{operand}[{ready_expressions[operand_scopes[1]]}]"
    elif func_name == 'slice':
        operand = ready_expressions[operand_scopes[0]]
        args = "".join(
            [":, " for _ in range(int(ready_expressions[operand_scopes[1]]))])
        args += ":".join(
            [str(ready_expressions[a]) for a in operand_scopes[2:]])
        expression = f"{operand}[{args}]"
    elif func_name == 'einsum':
        equation = ready_expressions[operand_scopes[0]]
        operands = ready_expressions[operand_scopes[1]]
        expression = f"{namespace}.{func_name}({equation}, {operands})"
    else:
        args = ", ".join(
            [ready_expressions[scope] for scope in operand_scopes])
        print(
            f"could not resolve function {namespace}.{func_name}\nwith variable_name types{types}\noperands:{operand_scopes}"
        )
        print(
            f"falling back to default case generating {namespace}.{func_name}({args})"
        )
        expression = f"{namespace}.{func_name}({args})"
<<<<<<< HEAD
=======

    return expression
>>>>>>> 441e5bfd

    return expression

def getAtenFunctionNameAndScope(scope: str) -> Tuple[str, str]:
    ''' determines the name and namespace of an OP Node
    '''
    func_name = scope.split('aten::')[1].rstrip(string.digits)
    # determine namespace
    if hasattr(torch, func_name):
        namespace = 'torch'
    elif hasattr(F, func_name):
        namespace = 'F'
    elif hasattr(Tensor, func_name):
        namespace = 'Tensor'
<<<<<<< HEAD
    elif func_name in ['slice','index']:
=======
    elif func_name in ['slice', 'index']:
>>>>>>> 441e5bfd
        namespace = 'Tensor'
    elif 'Int' == func_name:
        namespace = 'torch'
    else:
        # an op that does not traslate to an obvious function
        assert False, f'could not find {scope} function namespace'

    # inplace
    operator_name = 'i' + func_name[:-1]
    if func_name[-1] == '_' and operator_name in SupportedFunctions['OPERATOR']:
        func_name = 'i' + func_name[:-1]

    return func_name, namespace


def generateToArgs(
        ready_expressions: Dict[str, str],
        node: Node,
) -> str:
    '''generates args of a Tensor.to expression
    needs special handling because we need to override the device used with the partition's device
    '''
    args = ""
    if len(node.in_nodes) == 4:
        # type conversion
        # dtype, non_blocking, copy
        dtype = dtype_lookup[ready_expressions[node.in_nodes[1].scope]]
        non_blocking = ready_expressions[node.in_nodes[2].scope]
        copy = ready_expressions[node.in_nodes[3].scope]
        args += f"dtype={dtype}, non_blocking={non_blocking}, copy={copy}"
    elif len(node.in_nodes) == 5:
        # device and type conversion
        if ready_expressions[node.in_nodes[2].scope] in dtype_lookup:
            # device, dtype, non_blocking, copy
            device = ready_expressions[node.in_nodes[1].scope]
            dtype = dtype_lookup[ready_expressions[node.in_nodes[2].scope]]
            non_blocking = ready_expressions[node.in_nodes[3].scope]
            copy = ready_expressions[node.in_nodes[4].scope]
            args += f"device=self.device, dtype={dtype}, non_blocking={non_blocking}, copy={copy}"
        else:
            assert ready_expressions[node.in_nodes[1].scope] in dtype_lookup
            dtype = dtype_lookup[ready_expressions[node.in_nodes[1].scope]]
            non_blocking = ready_expressions[node.in_nodes[2].scope]
            copy = ready_expressions[node.in_nodes[3].scope]
            args += f"device=self.device,dtype={dtype}, non_blocking={non_blocking},copy={copy}"
<<<<<<< HEAD
    elif len(node.in_nodes) in[7,8]:
=======
    elif len(node.in_nodes) in[7, 8]:
>>>>>>> 441e5bfd
        # only device conversion
        # all other args are not necessary (they are just default args and junk)
        args += f"device=self.device"
    else:
        assert False, f"unsupported to Operation with {len(node.in_nodes)} operands"

    return args


def sortedPartitionInputs(partition: List[Node]) -> List[Node]:
    '''return a list of all nodes that are input to this partition\n
       sorted in alphabetical order of their scopes
    '''
    inputs = set()
    for node in partition:
        inputs.update([
            n for n in node.in_nodes
            if n.part != node.part or n.type == NodeTypes.IN
        ])

    return sorted(inputs, key=lambda n: n.scope)


def sortedPartitionOutputs(partition: List[Node],
                           model_outputs: List[str]) -> List[Node]:
    ''' return all nodes that are outputs of the partition\n
        sorted in alphabetical order
    '''
    def isOutput(n):
        part_output = any(o.part != n.part for o in n.out_nodes)
        model_output = n.scope in model_outputs
        return part_output or model_output

    outputs = {n for n in partition if isOutput(n)}

    return sorted(outputs, key=lambda n: n.scope)


def node_uses(partition: List[Node], outputs: OrderedSet[Node]) -> Dict[str, int]:
    uses = defaultdict(lambda: 0)

    for node in partition:
        if node in outputs:
            uses[node.scope] += 1
        uses[node.scope] += len(list(filter(lambda n: n.part == node.part,
                                            node.out_nodes)))
        if node.type is NodeTypes.CONSTANT:
            uses[node.scope] = 100000

    return uses


def variableNameGenerator() -> Iterator[str]:
    '''return an infinite generator yielding
       names t_0 , t_1,...
    '''
    def f():
        temp_idx = -1
        while True:
            temp_idx += 1
            yield f"t_{temp_idx}"

    return iter(f())<|MERGE_RESOLUTION|>--- conflicted
+++ resolved
@@ -399,11 +399,7 @@
         expression = f"{ready_expressions[operand_scopes[0]]}.to({args})"
     elif func_name == 'index':
         operand = ready_expressions[operand_scopes[0]]
-<<<<<<< HEAD
-        assert len(operand_scopes) == 2,"aten::index expectes 2 operands"
-=======
         assert len(operand_scopes) == 2, "aten::index expectes 2 operands"
->>>>>>> 441e5bfd
         expression = f"{operand}[{ready_expressions[operand_scopes[1]]}]"
     elif func_name == 'slice':
         operand = ready_expressions[operand_scopes[0]]
@@ -426,13 +422,9 @@
             f"falling back to default case generating {namespace}.{func_name}({args})"
         )
         expression = f"{namespace}.{func_name}({args})"
-<<<<<<< HEAD
-=======
 
     return expression
->>>>>>> 441e5bfd
-
-    return expression
+
 
 def getAtenFunctionNameAndScope(scope: str) -> Tuple[str, str]:
     ''' determines the name and namespace of an OP Node
@@ -445,11 +437,7 @@
         namespace = 'F'
     elif hasattr(Tensor, func_name):
         namespace = 'Tensor'
-<<<<<<< HEAD
-    elif func_name in ['slice','index']:
-=======
     elif func_name in ['slice', 'index']:
->>>>>>> 441e5bfd
         namespace = 'Tensor'
     elif 'Int' == func_name:
         namespace = 'torch'
@@ -495,11 +483,7 @@
             non_blocking = ready_expressions[node.in_nodes[2].scope]
             copy = ready_expressions[node.in_nodes[3].scope]
             args += f"device=self.device,dtype={dtype}, non_blocking={non_blocking},copy={copy}"
-<<<<<<< HEAD
-    elif len(node.in_nodes) in[7,8]:
-=======
     elif len(node.in_nodes) in[7, 8]:
->>>>>>> 441e5bfd
         # only device conversion
         # all other args are not necessary (they are just default args and junk)
         args += f"device=self.device"
