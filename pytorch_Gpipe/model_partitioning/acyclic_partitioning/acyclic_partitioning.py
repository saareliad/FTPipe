--- conflicted
+++ resolved
@@ -15,13 +15,6 @@
 
 DEBUG = False
 ###################################################################################################
-<<<<<<< HEAD
-# Turned off whenver wanted (currently for multilvevl).
-# Can do it nicer, e.g infer from given edge_weight_function
-# TODO: currently using undirected edges until it works otherwise
-USING_DIRECTED_EDGES = False
-=======
->>>>>>> 95bac3af
 
 
 class META_ALGORITH(enum.Enum):
