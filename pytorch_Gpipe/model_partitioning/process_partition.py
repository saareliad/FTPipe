--- conflicted
+++ resolved
@@ -34,13 +34,10 @@
 
     # this is a sanity check
     if has_cycles(graph):
-<<<<<<< HEAD
-=======
         if os.environ.get("DEBUG", False):
             graph.save_as_pdf(f"{graph.model_name}_after_fix",
                               ".", show_profiles=True)
 
->>>>>>> 561b0bf6
         if verbose_on_error:
             problems, info = get_problematic_partitions(graph)
             print("-V- printing problematic partitions")
