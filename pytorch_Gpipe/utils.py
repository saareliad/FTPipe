from typing import Iterable, Iterator, List, Optional,\
    Tuple, Union, TypeVar, Generic, OrderedDict, Dict
import collections
import torch
import torch.nn as nn
from torch import Tensor
from functools import reduce

__all__ = ["traverse_model", "traverse_params_buffs",
           "get_device", "_detach_inputs", "_get_size_and_shape", "_get_dtypes",
           "Tensors", "TensorsShape", "Devices", "OrderedSet", "layerDict", "tensorDict"]

# the officially supported input types
Tensors = Union[Tensor, List['Tensors'], Tuple['Tensors', ...]]
TensorsShape = Union[torch.Size, Tuple['TensorsShape'], List['TensorsShape']]

Device = Union[torch.device, int, str]
Devices = Union[List[Device], Tuple[Device, ...]]


def traverse_model(module: nn.Module, depth: int, prefix: Optional[str] = None,
                   basic_blocks: Tuple[nn.Module] = (), full: bool = False) -> Iterator[Tuple[nn.Module, str, nn.Module]]:
    '''
    iterate over model layers yielding the layer,layer_scope,encasing_module
    Parameters:
    -----------
    model:
        the model to iterate over
    depth:
        how far down in the model tree to go
    basic_blocks:
        a list of modules that if encountered will not be broken down
    full:
        whether to yield only layers specified by the depth and basick_block options or to yield all layers
    '''
    if prefix is None:
        prefix = type(module).__name__

    for name, sub_module in module.named_children():
        scope = prefix + "/" + type(sub_module).__name__ + f"[{name}]"
<<<<<<< HEAD
        if len(list(sub_module.children())) == 0 or ((basic_blocks is not None)
                                                     and isinstance(sub_module, tuple(basic_blocks))) or depth == 0:
=======
        if len(list(sub_module.children())) == 0 or isinstance(sub_module, tuple(basic_blocks)) or depth == 0:
            yield sub_module, scope, module
        else:
>>>>>>> ab59cbf8
            if full:
                yield sub_module, scope, module, True
            else:
                yield sub_module, scope, module
<<<<<<< HEAD
        else:
            if full:
                yield sub_module, scope, module, False
            yield from traverse_model(sub_module, depth - 1, prefix + "/" + type(
                sub_module).__name__ + f"[{name}]", basic_blocks, full)
=======
            yield from traverse_model(sub_module, depth - 1, scope, basic_blocks, full)
>>>>>>> ab59cbf8


def traverse_params_buffs(module: nn.Module, prefix: Optional[str] = None) -> Iterator[Tuple[torch.tensor, str]]:
    '''
    iterate over model's buffers and parameters yielding obj,obj_scope

    Parameters:
    -----------
    model:
        the model to iterate over
    '''
    if prefix is None:
        prefix = type(module).__name__

    # params
    for param_name, param in module.named_parameters(recurse=False):
        param_scope = f"{prefix}/{type(param).__name__}[{param_name}]"
        yield param, param_scope

    # buffs
    for buffer_name, buffer in module.named_buffers(recurse=False):
        buffer_scope = f"{prefix}/{type(buffer).__name__}[{buffer_name}]"
        yield buffer, buffer_scope

    # recurse
    for name, sub_module in module.named_children():
        yield from traverse_params_buffs(sub_module, prefix + "/" + type(sub_module).__name__ + f"[{name}]")


def layerDict(model: nn.Module, depth=1000, basic_blocks=None) -> Dict[str, nn.Module]:
    return {s: l for l, s, _ in traverse_model(model, depth, basic_blocks=basic_blocks)}


def tensorDict(model: nn.Module) -> OrderedDict[str, Tensor]:
    return collections.OrderedDict((s, t)for t, s in traverse_params_buffs(model))


INCORRECT_INPUT_TYPE = '''currently supported input types are torch.Tensor, List,Tuple or combination of them found: '''


def get_device(x: Tensors) -> Device:
    if hasattr(x, "device"):
        return x.device
    elif isinstance(x, (list, tuple)):
        return get_device(x[0])
    raise ValueError(INCORRECT_INPUT_TYPE + f"{type(x)} ")


def _detach_inputs(*inputs: Tensors):
    detached = []
    for x in inputs:
        if isinstance(x, torch.Tensor):
            # NOTE: it is required for shared stateless!
            # to Set requires grad like the tensor.
            # especially if isinstance(x, torch.nn.Parameter)
            req_grad = x.requires_grad if isinstance(
                x, torch.nn.Parameter) else False
            detached.append(x.detach().requires_grad_(req_grad))
        elif isinstance(x, (list, tuple)):
            tmp = []
            for a in x:
                tmp.append(_detach_inputs(a))
            if isinstance(x, torch.nn.utils.rnn.PackedSequence):
                # TODO ugly hack
                assert len(tmp) == 4
                detached.append(type(x)(*tmp))
            else:
                detached.append(type(x)(tmp))
        elif x is None:
            detached.append(x)
        else:
            raise ValueError(INCORRECT_INPUT_TYPE + f"{type(x)} ")

    return detached[0] if len(detached) == 1 else tuple(detached)


def _get_size_and_shape(x: Tensors):
    size = 0
    shapes = []

    if isinstance(x, torch.Tensor):
        return x.nelement() * x.element_size(), x.shape if len(x.shape) else torch.Size([1])
    elif x is None:
        return 1, torch.Size([])
    elif isinstance(x, (list, tuple)):
        for a in x:
            a_size, a_shape = _get_size_and_shape(a)
            size += a_size
            shapes.append(a_shape)
        return size, tuple(shapes)
    else:
        raise ValueError(INCORRECT_INPUT_TYPE + f"{type(x)} ")


def _get_dtypes(x: Tensors):
    dtypes = []

    if isinstance(x, torch.Tensor):
        return x.dtype
    elif isinstance(x, (list, tuple)):
        for a in x:
            a_dtype = _get_dtypes(a)
            dtypes.append(a_dtype)
        return tuple(dtypes)
    else:
        raise ValueError(INCORRECT_INPUT_TYPE + f"{type(x)} ")


def flatten(x: Tensors):
    if isinstance(x, Tensor) or x is None:
        return[x]
    elif isinstance(x, (list, tuple)):
        ts = []
        for t in x:
            ts.extend(flatten(t))
        return ts
    else:
        raise ValueError(INCORRECT_INPUT_TYPE + f"{type(x)} ")


def _extract_volume_from_sizes(sizes):
    if isinstance(sizes, torch.Size):
        return reduce(lambda total, y: total * y, sizes, 1)
    else:
        return reduce(lambda total, s: total + (_extract_volume_from_sizes(s)), sizes, 0)


T = TypeVar('T')


class OrderedSet(collections.MutableSet, Generic[T]):

    def __init__(self, iterable=None):
        self.end = end = []
        end += [None, end, end]         # sentinel node for doubly linked list
        self.map = {}                   # key --> [key, prev, next]
        if iterable is not None:
            self |= iterable

    def __len__(self):
        return len(self.map)

    def __contains__(self, key):
        return key in self.map

    def add(self, key):
        if key not in self.map:
            end = self.end
            curr = end[1]
            curr[2] = end[1] = self.map[key] = [key, curr, end]
        return self

    def update(self, keys):
        for k in keys:
            self.add(k)
        return self

    def discard(self, key):
        if key in self.map:
            key, prev, next = self.map.pop(key)
            prev[2] = next
            next[1] = prev
        return self

    def __iter__(self) -> Iterator[T]:
        end = self.end
        curr = end[2]
        while curr is not end:
            yield curr[0]
            curr = curr[2]

    def __reversed__(self) -> Iterator[T]:
        end = self.end
        curr = end[1]
        while curr is not end:
            yield curr[0]
            curr = curr[1]

    def pop(self, last=True):
        if not self:
            raise KeyError('set is empty')
        key = self.end[1][0] if last else self.end[2][0]
        self.discard(key)
        return key

    def difference_update(self, other):
        for k in self:
            if k in other:
                self.discard(k)
        return self

    def union(self, *others):
        res = OrderedSet(self.map.keys())
        for s in others:
            assert isinstance(s, (set, OrderedSet))
            res.update(s)
        return res

    def difference(self, *others):
        res = OrderedSet()
        for k in self:
            if not any(k in s for s in others):
                res.add(k)
        return res

    def __repr__(self) -> str:
        if not self:
            return '%s()' % (self.__class__.__name__,)
        return '%s(%r)' % (self.__class__.__name__, list(self))

    def __eq__(self, other) -> bool:
        if isinstance(other, OrderedSet):
            return len(self) == len(other) and list(self) == list(other)
        return set(self) == set(other)

    def indexOf(self, key) -> int:
        for idx, k in enumerate(self):
            if key == k:
                return idx
        return -1

    def __getitem__(self, idx):
        if not isinstance(idx, int):
            raise TypeError(f"expected int index got {type(idx).__name__}")
        if idx < -len(self) or idx >= len(self):
            raise ValueError("index out of range")

        if idx < 0:
            idx = -idx
            items = reversed(self)
        else:
            items = self

        for i, v in enumerate(items):
            if i == idx:
                return v

        raise Exception("should never happen")<|MERGE_RESOLUTION|>--- conflicted
+++ resolved
@@ -38,27 +38,15 @@
 
     for name, sub_module in module.named_children():
         scope = prefix + "/" + type(sub_module).__name__ + f"[{name}]"
-<<<<<<< HEAD
-        if len(list(sub_module.children())) == 0 or ((basic_blocks is not None)
-                                                     and isinstance(sub_module, tuple(basic_blocks))) or depth == 0:
-=======
         if len(list(sub_module.children())) == 0 or isinstance(sub_module, tuple(basic_blocks)) or depth == 0:
-            yield sub_module, scope, module
-        else:
->>>>>>> ab59cbf8
             if full:
                 yield sub_module, scope, module, True
             else:
                 yield sub_module, scope, module
-<<<<<<< HEAD
         else:
             if full:
                 yield sub_module, scope, module, False
-            yield from traverse_model(sub_module, depth - 1, prefix + "/" + type(
-                sub_module).__name__ + f"[{name}]", basic_blocks, full)
-=======
             yield from traverse_model(sub_module, depth - 1, scope, basic_blocks, full)
->>>>>>> ab59cbf8
 
 
 def traverse_params_buffs(module: nn.Module, prefix: Optional[str] = None) -> Iterator[Tuple[torch.tensor, str]]:
