from enum import IntEnum
import pickle
from typing import Tuple, Optional, Callable, Dict, Iterable, List
from itertools import chain
from torch import Tensor, nn as nn


class NodeTypes(IntEnum):
    '''
    Enum representing the possible types of Nodes in the Graph
    '''
    IN = 1
    BUFF_PARAM = 2
    LAYER = 3
    OP = 4
    CONSTANT = 5
    PRIMITIVE = 6

    def __repr__(self):
        return self.name


class Node():
    def __init__(self, node_type, idx, scope):
        self.type = node_type
        self.id = idx
        self.scope = scope

        self.part = 0
        self.profile = None

        self.out_edges = set()
        self.args = []
        self.kwargs = dict()
        self.value_type = None

        self.tensor_dtype = None
        self.tensor_shape = None

        self.constant_value = None

    def add_kwarg(self, kwarg, kwarg_node):
        self.kwargs[kwarg_node] = kwarg

    def add_arg(self, arg_node):
        self.args.append(arg_node)

    def add_out_edge(self, dest_node):
        self.out_edges.add(dest_node)

    def remove_output(self, out_node):
        self.out_edges.remove(out_node)

    @property
    def in_edges(self):
        return list(chain(self.args, self.kwargs.keys()))


GraphNodes = Dict[int, Node]
NodeWeightFunction = Callable[[Node], int]
EdgeWeightFunction = Callable[[Tuple[Node, Node]], int]


class Graph():
    def __init__(self, nodes: GraphNodes, output_ids: List[int], depth: int, basic_blocks: Tuple[nn.Module, ...]):
        self._nodes: GraphNodes = nodes
        self.output_ids = output_ids
        self.depth = depth
        self.basic_blocks = basic_blocks

    @property
    def nodes(self) -> Iterable[Node]:
        return self._nodes.values()

    @property
    def inputs(self):
        return (n for n in self.nodes if n.type is NodeTypes.IN)

    @property
    def num_inputs(self) -> int:
        return len(list(self.inputs))

    @property
    def num_partitions(self) -> int:
        return len({n.part for n in self.nodes})

    @property
    def output_scopes(self):
        return [n.scope for n in self.outputs]

    @property
    def outputs(self):
        return [self._nodes[id] for id in self.output_ids]

    @property
    def model_name(self):
        return self._nodes[self.output_ids[0]].scope.split("/", maxsplit=1)[0]

    def asNetworkx(self,
                   directed: bool = False,
                   node_weight_function: Optional[NodeWeightFunction] = None,
                   edge_weight_function: Optional[EdgeWeightFunction] = None):
        '''
        convert the graph into a weighted networkx graph.\n
        each node will have a scope,partition idx and weight associated with it.\n
        each weight will be weighted\n
        graph can be directed or undirected for a directed graph weighting functions can be given
        if not then weight will be set to 1.\n

        Parameters:
        ------------
        directed:
            whether to return a directed graph default is undirected
        node_weight_function:
            an optional weight function for the nodes should be a function from Node to int
            if not given a default weight of 1 will be given to all nodes
        edge_weight_function:
            an optional weight function for the edges should be a function (Node,Node) to int
            if not given a default value of 1 will be given to all edges
        '''
        try:
            import networkx as nx
        except ImportError:
            print("networkx package not found")
            return

        if directed:
            G = nx.DiGraph()
        else:
            G = nx.Graph()

        for u in self.nodes:
            for v in u.out_nodes:
                if edge_weight_function is None:
                    w = 1
                else:
                    w = edge_weight_function(u, v)
                G.add_edge(u.id, v.id, weight=w)

        for n in self.nodes:
            if node_weight_function is None:
                w = 1
            else:
                w = node_weight_function(n)
            G.nodes[n.id]['weight'] = w

        return G

    def build_dot(self,
                  show_buffs_params: bool = True,
                  show_profiles: bool = True,
                  edge_weight_function=None,
                  node_weight_function=None):
        '''
        return a graphviz representation of the graph
        Parameters
        ----------
        show_buffs_params:
            whether to display also buffers and parameters which are not encased in the graph scopes
        show_profiles:
            whether to display the nodes weight
        edge_weight_function:
            function to get edge weights
        '''
        theme = {
            "background_color": "#FFFFFF",
            "fill_color": "#E8E8E8",
            "outline_color": "#000000",
            "font_color": "#000000",
            "font_name": "Times",
            "font_size": "10",
            "margin": "0,0",
            "padding": "1.0,0.5"
        }
        from graphviz import Digraph

        dot = Digraph()
        dot.attr("graph",
                 concentrate="true",
                 bgcolor=theme["background_color"],
                 color=theme["outline_color"],
                 fontsize=theme["font_size"],
                 fontcolor=theme["font_color"],
                 fontname=theme["font_name"],
                 margin=theme["margin"],
                 rankdir="TB",
                 pad=theme["padding"])

        dot.attr("node",
                 shape="box",
                 style="filled",
                 margin="0,0",
                 fillcolor=theme["fill_color"],
                 color=theme["outline_color"],
                 fontsize=theme["font_size"],
                 fontcolor=theme["font_color"],
                 fontname=theme["font_name"])

        dot.attr("edge",
                 style="solid",
                 color=theme["outline_color"],
                 fontsize=theme["font_size"],
                 fontcolor=theme["font_color"],
                 fontname=theme["font_name"])

        # TODO split big graphs to multiple pdfs

        colors = {
            0: 'grey',
            1: 'green',
            2: 'red',
            3: 'yellow',
            4: 'orange',
            5: 'brown',
            6: 'purple',
            7: 'pink',
            8: 'cyan',
            9: 'gold',
            10: 'darkolivegreen',
            11: 'seagreen',
            12: 'thistle',
            13: 'plum',
            14: 'deeppink',
            15: 'lightyellow',
            16: 'tan'
        }

<<<<<<< HEAD
        def predicate(n):
            return (n.type != NodeTypes.BUFF_PARAM) or show_buffs_params
=======
        def edge_label(sizes):
            if sizes is None:
                return None
            if isinstance(sizes, torch.Size):
                return list(sizes)
            else:
                l = [edge_label(s) for s in sizes if s]
                l = list(filter(len, l))
                if len(l) == 1 and isinstance(l[0], list):
                    return l[0]
                return l

        def hide_node(node):
            return (node.type == NodeTypes.BUFF_PARAM) and (
                not show_buffs_params)

        for node in self.nodes:
            if hide_node(node):
                continue
            label = node.scope + f"\nidx:{node.idx}"
            if show_profiles and isinstance(node.weight, Profile):
                label = f"{label}\nProfile:"
                for k, v in node.weight._asdict().items():
                    label += f"\n{k}:{v}"
                    if "time" in k:
                        label += " ms"
                    elif "memory" in k or "size" in k:
                        label += " MB"
            if node_weight_function is not None:
                w = node_weight_function(node)
                label += "\n"
                label += f"weight:{w}"

            label = f"{label}\n type: {node.valueType()}"
            if not (node.value is None):
                label = f"{label}\n value={node.value}"

            dot.node(str(node.idx), label, fillcolor=colors[node.part])
>>>>>>> ab59cbf8

        # add nodes
        for node in self.nodes:
            node_id = node.id
            if predicate(node):
                scope = node.scope
                value_type = node.value_type
                node_label = f"{scope}\nidx: {node_id}\nvalue type: {value_type}"
                if node in self.outputs:
                    node_label += "\nmodel output"
                if node.type is NodeTypes.IN:
                    node_label += "\nmodel input"
                if node.type is NodeTypes.CONSTANT:
                    node_label += f"\nvalue: {node.constant_value}"

                if issubclass(node.value_type, Tensor):
                    node_label += f"\ntensor of type: {node.tensor_dtype}\nshape: {node.tensor_shape}"

                if show_profiles and node.profile:
                    node_label = f"{node_label}\nProfile:"
                    for k, v in node.weight._asdict().items():
                        node_label += f"\n{k}:{v}"
                        if "time" in k:
                            node_label += " ms"
                        elif "memory" in k or "size" in k:
                            node_label += " MB"

                dot.node(str(node_id), label=node_label,
                         fillcolor=colors[node.part])

                # add edges
                args, kwargs = node.args, node.kwargs
                for idx, i in enumerate(args):
                    if predicate(i):
                        edge_label = f"arg: {idx}"
                        if edge_weight_function:
                            edge_label += f"\nweight: {edge_weight_function(i,node)}"
                        dot.edge(str(i.id), str(node_id), label=edge_label)

                for i, kw in kwargs.items():
                    if predicate(i):
                        edge_label = f"kwarg: {kw}"
                        if edge_weight_function:
                            edge_label += f"\nweight: {edge_weight_function(i,node)}"
                        dot.edge(str(i.id), str(node_id), label=edge_label)

        return dot

    def display(self,
                show_buffs_params: bool = True,
                show_profiles: bool = True,
                edge_weight_function=None):
        '''
        display the graph in Jupyter

        Parameters
        ----------
        show_buffs_params:
            whether to display also buffers and parameters which are not encased in the graph scopes
        show_profiles:
            whether to display the nodes weight
        edge_weight_function:
            edge weight function to use
        '''
        try:
            from IPython.core.display import display_svg
            display_svg(self.build_dot(show_buffs_params,
                                       show_profiles=show_profiles,
                                       edge_weight_function=edge_weight_function),
                        raw=False)
        except ImportError:
            print("only works in ipython notebooks")

    def save_as_pdf(self,
                    file_name: str,
                    directory: str,
                    show_buffs_params: bool = True,
                    show_profiles: bool = True,
                    edge_weight_function=None,
                    node_weight_function=None):
        '''
        save the rendered graph to a pdf file

        Parameters
        ----------
        file_name:
            the name of the saved file
        directory:
            directory to store the file in
        show_buffs_params:
            whether to display also buffers and parameters which are not encased in the graph scopes
        show_profiles:
            whether to display the nodes weight
        '''
<<<<<<< HEAD
        dot = self.build_dot(show_buffs_params, show_profiles=show_profiles,
                             edge_weight_function=edge_weight_function)
=======
        dot = self.build_dot(show_buffs_params, show_profiles=show_profiles, edge_weight_function=edge_weight_function, node_weight_function=node_weight_function)
>>>>>>> ab59cbf8
        dot.format = "pdf"
        import os
        if os.path.exists(f"{directory}/{file_name}.pdf"):
            os.remove(f"{directory}/{file_name}.pdf")
        dot.render(file_name, directory=directory, cleanup=True)
        return self

    def serialize(self, path: str):
        '''
        serializes the graph to the given path
        can later be restored using Graph.deserialize(path)

        Parameters:
        -----------
        path:
            the path to store the graph object file will be called path.graph
        '''
        if not path.endswith(".graph"):
            path += ".graph"

        pickle.dump(self.state(), open(path, "wb"))

    def state(self):
        '''
        returns a dicitionary containing the graphs state
        '''

        node_states = []
        for node in self.nodes:
            state = dict(id=node.id, scope=node.scope, type=node.type,
                         part=node.part, profile=node.profile,
                         out_edges=[n.id for n in node.out_edges],
                         args=[n.id for n in node.args],
                         kwargs={n.id: kw for n,
                                 kw in node.kwargs.items()},
                         value_type=node.value_type,
                         constant_value=node.constant_value,
                         tensor_dtype=node.tensor_dtype,
                         tensor_shape=node.tensor_shape)
            node_states.append(state)

        return{"node_data": node_states,
               "output_id": self.output_ids,
               "depth": self.depth,
               "basic_blocks": self.basic_blocks
               }

    @classmethod
    def deserialize(cls, path: str) -> "Graph":
        '''
        deserializes the graph from the path returning a Graph object

        Parameters:
        -------------
        path:
        the path to where the graph is stored
        '''
        if not path.endswith(".graph"):
            path += ".graph"

        graph_data = pickle.load(open(path, "rb"))
        output_id = graph_data['output_id']
        depth = graph_data['depth']
        basic_blocks = graph_data['basic_blocks']

        nodes = dict()

        states = graph_data['node_data']
        for state in states:
            node = Node(state['type'], state['id'], state['scope'])
            nodes[node.id] = node

            node.part = state['part']
            node.profile = state['profile']
            node.args = [nodes[n] for n in state['args']]
            node.kwargs = {nodes[n]: kw for n, kw in state['kwargs'].items()}
            node.constant_value = state['constant_value']
            node.value_type = state['value_type']
            node.tensor_dtype = state['tensor_dtype']
            node.tensor_shape = state['tensor_shape']

        for node in nodes.values():
            node.out_edges = {nodes[n] for n in states[node.id]['out_edges']}

        return cls(nodes, output_id, depth, basic_blocks)

    def layers_graph(self) -> Tuple["Graph", Dict[int, int]]:
        '''
        creates a graph g with nodes of types OP PYTHON_PRIMITIVE and CONSTANT removed
        leaving only inputs layers and params/buffers

        returns the created graph and a map between g's indices and self indices
        '''
<<<<<<< HEAD
        raise NotImplementedError()
=======
        g = Graph().load_state(self.state())

        def predicate(n: Node):
            if n.scope in g.output_scopes:
                return False
            elif n.type is NodeTypes.IN:
                return False
            return n.type in {NodeTypes.PYTHON_PRIMITIVE, NodeTypes.CONSTANT} or (len(n.in_nodes) == 0 and n.type is NodeTypes.OP)

        # inefficient but should only be called once
        nodes = _remove_nodes(g._nodes, predicate)
        new_to_old = dict()
        g._nodes = collections.OrderedDict()
        for idx, n in enumerate(nodes.values()):
            new_to_old[idx] = n.idx
            n.idx = idx
            g._nodes[idx] = n
        return g, new_to_old


def _remove_nodes(nodes: GraphNodes, condition: Callable[[Node],
                                                         bool]) -> GraphNodes:
    # TODO code duplication from graph builder
    while True:
        changed = False
        optimized_graph = OrderedDict()

        for unique_id, node in nodes.items():
            if condition(node):
                changed = True
                for in_node in node.in_nodes:
                    in_node.replace_out_node(node, node.out_nodes)
                    if node.value_type:
                        in_node.value_type = node.value_type
                        in_node.value = None
                for out_node in node.out_nodes:
                    out_node.replace_in_node(node, node.in_nodes)
            else:
                optimized_graph[unique_id] = node

        nodes = optimized_graph
        if not changed:
            break
    return nodes


# TODO: this is very bad to have this here as default,
#        it generally outputs wrong weights...

MULT_FACTOR = 1000
bw_GBps = 12


def edge_weight(u: Node, v: Node):
    if u.type is NodeTypes.CONSTANT or (u.valueType() in [int, None] or u.shape == (torch.Size([]),)):
        # no constant or scalars on boundries
        return 1000 * MULT_FACTOR

    if u.valueType() in [list, tuple]:
        # no nested iterables on boundries
        return 1000 * MULT_FACTOR

    # TODO data type not included shouldn't really matter
    MB = 1e6
    volume = _extract_volume_from_sizes(u.shape) / MB
    # 1MB / (1GB/sec) = 1MB /(1e3MB/sec) = 1e-3 sec = ms
    w = max(1, int(MULT_FACTOR * (volume / bw_GBps)))
    return w
>>>>>>> ab59cbf8
<|MERGE_RESOLUTION|>--- conflicted
+++ resolved
@@ -130,7 +130,7 @@
             G = nx.Graph()
 
         for u in self.nodes:
-            for v in u.out_nodes:
+            for v in u.out_edges:
                 if edge_weight_function is None:
                     w = 1
                 else:
@@ -225,49 +225,8 @@
             16: 'tan'
         }
 
-<<<<<<< HEAD
         def predicate(n):
             return (n.type != NodeTypes.BUFF_PARAM) or show_buffs_params
-=======
-        def edge_label(sizes):
-            if sizes is None:
-                return None
-            if isinstance(sizes, torch.Size):
-                return list(sizes)
-            else:
-                l = [edge_label(s) for s in sizes if s]
-                l = list(filter(len, l))
-                if len(l) == 1 and isinstance(l[0], list):
-                    return l[0]
-                return l
-
-        def hide_node(node):
-            return (node.type == NodeTypes.BUFF_PARAM) and (
-                not show_buffs_params)
-
-        for node in self.nodes:
-            if hide_node(node):
-                continue
-            label = node.scope + f"\nidx:{node.idx}"
-            if show_profiles and isinstance(node.weight, Profile):
-                label = f"{label}\nProfile:"
-                for k, v in node.weight._asdict().items():
-                    label += f"\n{k}:{v}"
-                    if "time" in k:
-                        label += " ms"
-                    elif "memory" in k or "size" in k:
-                        label += " MB"
-            if node_weight_function is not None:
-                w = node_weight_function(node)
-                label += "\n"
-                label += f"weight:{w}"
-
-            label = f"{label}\n type: {node.valueType()}"
-            if not (node.value is None):
-                label = f"{label}\n value={node.value}"
-
-            dot.node(str(node.idx), label, fillcolor=colors[node.part])
->>>>>>> ab59cbf8
 
         # add nodes
         for node in self.nodes:
@@ -294,6 +253,8 @@
                             node_label += " ms"
                         elif "memory" in k or "size" in k:
                             node_label += " MB"
+                if node_weight_function:
+                    node_label += f"\nweight: {node_weight_function(node)}"
 
                 dot.node(str(node_id), label=node_label,
                          fillcolor=colors[node.part])
@@ -362,12 +323,8 @@
         show_profiles:
             whether to display the nodes weight
         '''
-<<<<<<< HEAD
         dot = self.build_dot(show_buffs_params, show_profiles=show_profiles,
-                             edge_weight_function=edge_weight_function)
-=======
-        dot = self.build_dot(show_buffs_params, show_profiles=show_profiles, edge_weight_function=edge_weight_function, node_weight_function=node_weight_function)
->>>>>>> ab59cbf8
+                             edge_weight_function=edge_weight_function, node_weight_function=node_weight_function)
         dot.format = "pdf"
         import os
         if os.path.exists(f"{directory}/{file_name}.pdf"):
@@ -461,75 +418,5 @@
 
         returns the created graph and a map between g's indices and self indices
         '''
-<<<<<<< HEAD
-        raise NotImplementedError()
-=======
-        g = Graph().load_state(self.state())
-
-        def predicate(n: Node):
-            if n.scope in g.output_scopes:
-                return False
-            elif n.type is NodeTypes.IN:
-                return False
-            return n.type in {NodeTypes.PYTHON_PRIMITIVE, NodeTypes.CONSTANT} or (len(n.in_nodes) == 0 and n.type is NodeTypes.OP)
-
-        # inefficient but should only be called once
-        nodes = _remove_nodes(g._nodes, predicate)
-        new_to_old = dict()
-        g._nodes = collections.OrderedDict()
-        for idx, n in enumerate(nodes.values()):
-            new_to_old[idx] = n.idx
-            n.idx = idx
-            g._nodes[idx] = n
-        return g, new_to_old
-
-
-def _remove_nodes(nodes: GraphNodes, condition: Callable[[Node],
-                                                         bool]) -> GraphNodes:
-    # TODO code duplication from graph builder
-    while True:
-        changed = False
-        optimized_graph = OrderedDict()
-
-        for unique_id, node in nodes.items():
-            if condition(node):
-                changed = True
-                for in_node in node.in_nodes:
-                    in_node.replace_out_node(node, node.out_nodes)
-                    if node.value_type:
-                        in_node.value_type = node.value_type
-                        in_node.value = None
-                for out_node in node.out_nodes:
-                    out_node.replace_in_node(node, node.in_nodes)
-            else:
-                optimized_graph[unique_id] = node
-
-        nodes = optimized_graph
-        if not changed:
-            break
-    return nodes
-
-
-# TODO: this is very bad to have this here as default,
-#        it generally outputs wrong weights...
-
-MULT_FACTOR = 1000
-bw_GBps = 12
-
-
-def edge_weight(u: Node, v: Node):
-    if u.type is NodeTypes.CONSTANT or (u.valueType() in [int, None] or u.shape == (torch.Size([]),)):
-        # no constant or scalars on boundries
-        return 1000 * MULT_FACTOR
-
-    if u.valueType() in [list, tuple]:
-        # no nested iterables on boundries
-        return 1000 * MULT_FACTOR
-
-    # TODO data type not included shouldn't really matter
-    MB = 1e6
-    volume = _extract_volume_from_sizes(u.shape) / MB
-    # 1MB / (1GB/sec) = 1MB /(1e3MB/sec) = 1e-3 sec = ms
-    w = max(1, int(MULT_FACTOR * (volume / bw_GBps)))
-    return w
->>>>>>> ab59cbf8
+        raise NotImplementedError(
+            "layers graph not implemented yet for new graph format")