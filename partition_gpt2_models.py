# coding=utf-8
# Copyright 2018 The Google AI Language Team Authors and The HuggingFace Inc. team.
# Copyright (c) 2018, NVIDIA CORPORATION.  All rights reserved.
#
# Licensed under the Apache License, Version 2.0 (the "License");
# you may not use this file except in compliance with the License.
# You may obtain a copy of the License at
#
#     http://www.apache.org/licenses/LICENSE-2.0
#
# Unless required by applicable law or agreed to in writing, software
# distributed under the License is distributed on an "AS IS" BASIS,
# WITHOUT WARRANTIES OR CONDITIONS OF ANY KIND, either express or implied.
# See the License for the specific language governing permissions and
# limitations under the License.
"""
Fine-tuning the library models for language modeling on a text file (GPT, GPT-2, BERT, RoBERTa).
GPT and GPT-2 are fine-tuned using a causal language modeling (CLM) loss while BERT and RoBERTa are fine-tuned
using a masked language modeling (MLM) loss.
"""

from __future__ import absolute_import, division, print_function

import argparse
import os
import pickle
import random
import importlib

import numpy as np
import torch
from torch.utils.data import DataLoader, Dataset, RandomSampler
import warnings
import sys
from partition_scripts_utils import ParseMetisOpts, ParsePartitioningOpts, record_cmdline, run_x_tries_until_no_fail,choose_blocks
from heuristics import edge_weight_function, node_weight_function
from transformers import (
    BertConfig,
    BertForMaskedLM,
    BertTokenizer,
    GPT2Config,
    #    GPT2LMHeadModel,
    GPT2Tokenizer,
    OpenAIGPTConfig,
    OpenAIGPTLMHeadModel,
    OpenAIGPTTokenizer,
    RobertaConfig,
    RobertaForMaskedLM,
    RobertaTokenizer,
    DistilBertConfig,
    DistilBertForMaskedLM,
    DistilBertTokenizer,
    CTRLConfig,
    CTRLTokenizer,
    T5Config,
    T5Tokenizer
    #   CamembertConfig, CamembertForMaskedLM, CamembertTokenizer
)

from models.normal import GPT2LMHeadModel, GPT2Model
from models.normal import StatelessGPT2LMHeadModel
from models.normal import CTRLLMHeadModel, CTRLModel
from models.normal import StatelessCTRLLMHeadModel
from models.normal.NLP_models.modeling_t5 import T5Model, T5ForConditionalGeneration

from pytorch_Gpipe import pipe_model
from misc import run_analysis  # , run_partitions
from pytorch_Gpipe.utils import layerDict, tensorDict
from pytorch_Gpipe import PipelineConfig
import functools
from partition_async_pipe import AsyncPipePartitioner
import math
import operator
from pytorch_Gpipe.model_profiling.tracer import register_new_traced_function, register_new_explicit_untraced_function

MODEL_CLASSES_LM_HEAD = {
    'gpt2': (GPT2Config, GPT2LMHeadModel, GPT2Tokenizer),
    'openai-gpt': (OpenAIGPTConfig, OpenAIGPTLMHeadModel, OpenAIGPTTokenizer),
    'bert': (BertConfig, BertForMaskedLM, BertTokenizer),
    'roberta': (RobertaConfig, RobertaForMaskedLM, RobertaTokenizer),
    'distilbert':
    (DistilBertConfig, DistilBertForMaskedLM, DistilBertTokenizer),
    'ctrl': (CTRLConfig, CTRLLMHeadModel, CTRLTokenizer),
    't5': (T5Config, T5ForConditionalGeneration, T5Tokenizer)
    # 'camembert': (CamembertConfig, CamembertForMaskedLM, CamembertTokenizer)
}

MODEL_CLASSES = {
    'gpt2': (GPT2Config, GPT2Model, GPT2Tokenizer),
    'ctrl': (CTRLConfig, CTRLModel, CTRLTokenizer),
    't5': (T5Config, T5Model, T5Tokenizer)
}

MODEL_CLASSES_LM_HEAD_STATELESS_TIED = {
    'gpt2': (GPT2Config, StatelessGPT2LMHeadModel, GPT2Tokenizer),
    'ctrl': (CTRLConfig, StatelessCTRLLMHeadModel, CTRLTokenizer)
}


class TextDataset(Dataset):
    def __init__(self, tokenizer, args, file_path='train', block_size=512):
        assert os.path.isfile(file_path), file_path
        directory, filename = os.path.split(file_path)
        cached_features_file = os.path.join(
            directory, args.model_name_or_path + '_cached_lm_' +
            str(block_size) + '_' + filename)

        if os.path.exists(cached_features_file) and not args.overwrite_cache:
            with open(cached_features_file, 'rb') as handle:
                self.examples = pickle.load(handle)

        else:
            self.examples = []
            with open(file_path, encoding="utf-8") as f:
                text = f.read()

            print("preparing text")
            tokenized_text = tokenizer.tokenize(text)
            print("tokenized text")
            tokenized_text = tokenizer.convert_tokens_to_ids(
                tokenized_text)
            print("converted tokens to ids")

            # Truncate in block of block_size
            for i in range(0,
                           len(tokenized_text) - block_size + 1, block_size):
                self.examples.append(
                    tokenizer.build_inputs_with_special_tokens(
                        tokenized_text[i:i + block_size]))
                print(f"{i}/{len(tokenized_text) - block_size + 1}")
            # Note that we are loosing the last truncated example here for the sake of simplicity (no padding)
            # If your dataset is small, first you should loook for a bigger one :-) and second you
            # can change this behavior by adding (model specific) padding.
            with open(cached_features_file, 'wb') as handle:
                pickle.dump(self.examples,
                            handle,
                            protocol=pickle.HIGHEST_PROTOCOL)

    def __len__(self):
        return len(self.examples)

    def __getitem__(self, item):
        return torch.tensor(self.examples[item])


def load_and_cache_examples(args, tokenizer):
    dataset = TextDataset(tokenizer,
                          args,
                          file_path=args.train_data_file,
                          block_size=args.block_size)
    return dataset


def set_seed(args):
    random.seed(args.seed)
    np.random.seed(args.seed)
    torch.manual_seed(args.seed)
    if args.n_gpu > 0:
        torch.cuda.manual_seed_all(args.seed)


def mask_tokens(inputs, tokenizer, args):
    """ Prepare masked tokens inputs/labels for masked language modeling: 80% MASK, 10% random, 10% original. """
    labels = inputs.clone()
    # We sample a few tokens in each sequence for masked-LM training
    # (with probability args.mlm_probability defaults to 0.15 in Bert/RoBERTa)
    probability_matrix = torch.full(labels.shape, args.mlm_probability)
    special_tokens_mask = [
        tokenizer.get_special_tokens_mask(val, already_has_special_tokens=True)
        for val in labels.tolist()
    ]
    probability_matrix.masked_fill_(torch.tensor(special_tokens_mask,
                                                 dtype=torch.bool),
                                    value=0.0)
    masked_indices = torch.bernoulli(probability_matrix).bool()
    labels[~masked_indices] = -100  # We only compute loss on masked tokens

    # 80% of the time, we replace masked input tokens with tokenizer.mask_token ([MASK])
    indices_replaced = torch.bernoulli(torch.full(labels.shape,
                                                  0.8)).bool() & masked_indices
    inputs[indices_replaced] = tokenizer.convert_tokens_to_ids(
        tokenizer.mask_token)

    # 10% of the time, we replace masked input tokens with random word
    indices_random = torch.bernoulli(torch.full(
        labels.shape, 0.5)).bool() & masked_indices & ~indices_replaced
    random_words = torch.randint(len(tokenizer),
                                 labels.shape,
                                 dtype=torch.long)
    inputs[indices_random] = random_words[indices_random]

    # The rest of the time (10% of the time) we keep the masked input tokens unchanged
    return inputs, labels


def partition_model(args,
                    train_dataset,
                    model,
                    tokenizer,
                    lm=True,
                    METIS_opt=dict()):
    train_sampler = RandomSampler(train_dataset)
    train_dataloader = DataLoader(train_dataset,
                                  sampler=train_sampler,
                                  batch_size=args.partitioning_batch_size)

    model_to_resize = model.module if hasattr(model, 'module') else model
    model_to_resize.resize_token_embeddings(len(tokenizer))
    print("embedding resized")
    # Tie weights artificially using statless trick
    if args.stateless_tied:
        model_to_resize.make_stateless_after_loaded_tied_and_resized()

    set_seed(
        args)  # Added here for reproducibility (even between python 2 and 3)
    batch = next(iter(train_dataloader))

    inputs, labels = mask_tokens(batch, tokenizer,
                                 args) if args.mlm else (batch, batch)
    inputs = inputs.to(args.device)
    labels = labels.to(args.device)
    if lm:
        sample = (inputs, labels)
    else:
        sample = inputs
    model.train()
    batch_dim = 0
    bwd_to_fwd_ratio = args.bwd_to_fwd_ratio
    # TODO assumes batch_dim is 0
    recomputation = not args.no_recomputation

    def force_no_recomputation_fn(scope):
        if "stateless_lm_head" in scope or "lm_head" in scope:
            return True

    # so we could trace math.sqrt in gpt2 attention
    register_new_traced_function(math.sqrt, namespace=math)
<<<<<<< HEAD
    register_new_explicit_untraced_function(operator.is_,
                                            namespace=operator)
    register_new_explicit_untraced_function(operator.is_not,
                                            namespace=operator)
=======
>>>>>>> 7157df60
    # graph = pipe_model(model,
    #                    batch_dim,
    #                    sample,
    #                    depth=args.depth,
    #                    n_iter=args.n_iter,
    #                    nparts=args.n_partitions,
    #                    node_weight_function=node_weight_function(
    #                        bwd_to_fwd_ratio=bwd_to_fwd_ratio),
    #                    edge_weight_function=edge_weight_function(
    #                        args.bandwidth_gps,
    #                        bwd_to_fwd_ratio=bwd_to_fwd_ratio),
    #                    use_layers_only_graph=True,
    #                    use_graph_profiler=args.use_graph_profiler,
    #                   use_network_profiler=not args.use_graph_profiler,
    #                    profile_ops =args.profile_ops,
    #                    output_file=args.output_file,
    #                    generate_model_parallel=args.generate_model_parallel,
    #                    generate_explicit_del=args.generate_explicit_del,
    #                    save_memory_mode=args.save_memory_mode,
    #                    recomputation=recomputation,
    #                    METIS_opt=METIS_opt,
    #                    force_no_recomp_scopes=force_no_recomputation_fn)

    partial_pipe_model = functools.partial(
        pipe_model,
        model,
        batch_dim,
        sample,
        basic_blocks=choose_blocks(model,args),
        depth=args.depth,
        n_iter=args.n_iter,
        nparts=args.n_partitions,
        node_weight_function=node_weight_function(
            bwd_to_fwd_ratio=bwd_to_fwd_ratio),
        edge_weight_function=edge_weight_function(
            args.bandwidth_gps,
            bwd_to_fwd_ratio=bwd_to_fwd_ratio),
        use_layers_only_graph=True,
        use_graph_profiler=args.use_graph_profiler,
        use_network_profiler=not args.use_graph_profiler,
        profile_ops=args.profile_ops,
        output_file=args.output_file,
        generate_model_parallel=args.generate_model_parallel,
        generate_explicit_del=args.generate_explicit_del,
        save_memory_mode=args.save_memory_mode,
        recomputation=recomputation,
        METIS_opt=METIS_opt)

    if args.async_pipeline and (not args.no_recomputation):
        print("using async partitioner")
        async_pipe_partitioner = AsyncPipePartitioner(model, args.output_file,
                                                      partial_pipe_model)

        graph = run_x_tries_until_no_fail(
            async_pipe_partitioner.partition,
            10,
            force_no_recomp_scopes=force_no_recomputation_fn,
            allowed_mistakes=0)

        # graph = async_pipe_partitioner.partition(
        #     force_no_recomp_scopes=force_no_recomputation_fn, allowed_mistakes=0)
    else:
        graph = partial_pipe_model(
            force_no_recomp_scopes=force_no_recomputation_fn)

    if args.dot:
        graph.save_as_pdf(args.output_file, ".")
        graph.serialize(args.output_file)

    # Replace the dummy partition wtih cuda:0.
    if args.stateless_tied:
        try:
            import subprocess
            subprocess.check_output([
                'sed', '-s', '-i', f"s/cuda:{args.n_partitions}/cuda:0/g",
                args.output_file + ".py"
            ])
        except:
            print("Failed to replaced tied dummy partition device")

    record_cmdline(args.output_file)
    module_path = args.output_file.replace("/", ".")
    generated = importlib.import_module(module_path)

    create_pipeline_configuration = generated.create_pipeline_configuration

    GET_PARTITIONS_ON_CPU = True

    config = create_pipeline_configuration(DEBUG=GET_PARTITIONS_ON_CPU)

    pipe_config = PipelineConfig.fromDict(config)
    pipe_config.toJson(f"{args.output_file}.json")

    bandwidth_gps = args.bandwidth_gps

    if not args.no_analysis:
        depth = pipe_config.depth
        blocks = pipe_config.basic_blocks
        analysis_config = pipe_config._to_old_format(
            layerDict(model, depth=depth, basic_blocks=blocks),
            tensorDict(model))

        # TODO assumes batch is first
        shape = (args.analysis_batch_size, inputs.shape[1])
        expanded_inputs = inputs[0].unsqueeze(0).expand(shape)
        shape = (args.analysis_batch_size, labels.shape[1])
        expanded_labels = labels[0].unsqueeze(0).expand(shape)

        analysis_sample = (expanded_inputs, expanded_labels)

        stages_on_same_gpu = set()
        if args.lmhead and args.stateless_tied and len(
                pipe_config.stages) == args.n_partitions + 1:
            stages_on_same_gpu = [{0, args.n_partitions}]

        _, summary = run_analysis(analysis_sample,
                                  graph,
                                  analysis_config,
                                  args.n_iter,
                                  recomputation=recomputation,
                                  bw_GBps=bandwidth_gps,
                                  async_pipeline=args.async_pipeline,
                                  sequential_model=model,
                                  stages_on_same_gpu=stages_on_same_gpu)
        with open(f"{args.output_file}.py", "a") as f:
            f.write("\n")
            f.write('"""analysis summary\n' + summary + "\n" + '"""')
        sys.exit()
    # model(inputs)
    # outputs = model(inputs, masked_lm_labels=labels) if args.mlm else model(
    #     inputs, labels=labels)
    # # model outputs are always tuple in transformers (see doc)
    # loss = outputs[0]


def auto_file_name(args):
    s = []
    s.append(args.output_file)
    model_name = args.model_name_or_path.replace("-", "_")
    s.append(model_name)
    s.append(f"p{args.n_partitions}")
    if args.lmhead:
        s.append("lm")
        tied = "tied" if args.stateless_tied else "untied"
        s.append(tied)

    if args.bwd_to_fwd_ratio > 0:
        bwd_to_fwd_ratio = args.bwd_to_fwd_ratio
        if (int(bwd_to_fwd_ratio)) == bwd_to_fwd_ratio:
            bwd_to_fwd_ratio = int(bwd_to_fwd_ratio)
        bwd_to_fwd_ratio = str(bwd_to_fwd_ratio).replace(".", "d")
        s.append(f"r{bwd_to_fwd_ratio}")
    s = "_".join(s)
    return s


def parse_cli():
    # TODO: use default partitioning args like other partitioning scripts
    # And add extra args spesific to this script as needed.
    parser = argparse.ArgumentParser(
        formatter_class=argparse.ArgumentDefaultsHelpFormatter)

    parser.add_argument("--bwd_to_fwd_ratio",
                        type=float,
                        default=-1,
                        help="bwd to fwd ratio for heuristics")
    # parameter required by the repo
    tr_params = parser.add_argument_group("Transformers parameters")
    tr_params.add_argument("--train_data_file",
                           default=None,
                           type=str,
                           required=True,
                           help="The input training data file (a text file).")
    tr_params.add_argument("--model_type",
                           default="gpt2",
                           type=str,
                           help="The model architecture to be fine-tuned.")
    tr_params.add_argument(
        "--model_name_or_path",
        default="gpt2",
        type=str,
        help="The model checkpoint for weights initialization.")
    tr_params.add_argument(
        "--mlm",
        action='store_true',
        help="Train with masked-language modeling loss instead of language modeling."
    )
    tr_params.add_argument(
        "--mlm_probability",
        type=float,
        default=0.15,
        help="Ratio of tokens to mask for masked language modeling loss")
    tr_params.add_argument(
        "--config_name",
        default="",
        type=str,
        help="Optional pretrained config name or path if not the same as model_name_or_path"
    )
    tr_params.add_argument(
        "--tokenizer_name",
        default="",
        type=str,
        help="Optional pretrained tokenizer name or path if not the same as model_name_or_path"
    )
    tr_params.add_argument(
        "--cache_dir",
        default="",
        type=str,
        help="Optional directory to store the pre-trained models downloaded from s3 (instread of the default one)"
    )
    tr_params.add_argument(
        "--block_size",
        default=-1,
        type=int,
        help="Optional input sequence length after tokenization."
        "The training dataset will be truncated in block of this size for training."
        "Default to the model max input length for single sentence inputs (take into account special tokens)."
    )
    tr_params.add_argument(
        "--do_lower_case",
        action='store_true',
        help="Set this flag if you are using an uncased model.")
    tr_params.add_argument(
        '--overwrite_cache',
        action='store_true',
        help="Overwrite the cached training and evaluation sets")
    tr_params.add_argument('--seed',
                           type=int,
                           default=42,
                           help="random seed for initialization")

    tr_params.add_argument("--lmhead",
                           default=False,
                           action="store_true",
                           help="Partition a model with LM head")
    tr_params.add_argument(
        "--output_past",
        default=False,
        action="store_true",
        help="whether to return all hidden states or just the last  one")

    tr_params.add_argument(
        "--stateless_tied",
        default=False,
        action="store_true",
        help="Tie weights stateless trick. Note that shared weight may be sent in pipe"
    )

    # parameters of the partitioning script
    parser.add_argument('--partitioning_batch_size',
                        type=int,
                        default=1,
                        help="batch size to use when partitioning the model")
    parser.add_argument(
        '--model_too_big',
        action='store_true',
        default=False,
        help="if the model is too big run the whole partitioning process on CPU, and drink a cup of coffee in the meantime"
    )
    parser.add_argument('--n_partitions', type=int, default=4)
    parser.add_argument('--output_file', default='gpt2')
    parser.add_argument(
        "--generate_model_parallel",
        action="store_true",
        default=False,
        help="wether to generate a modelParallel version of the partitioning")
    parser.add_argument(
        "--generate_explicit_del",
        action="store_true",
        default=False,
        help="wether to generate del statements in partitioned code")
    parser.add_argument('--auto_file_name',
                        action='store_true',
                        default=False,
                        help="create file name automatically")
    parser.add_argument(
        '--n_iter',
        type=int,
        default=10,
        help="number of iteration used in order to profile the network and run analysis"
    )
    parser.add_argument(
        '--bandwidth_gps',
        type=float,
        default=12,
        help="data transfer rate between gpus in gigabaytes per second")
    parser.add_argument(
        '--no_recomputation',
        action='store_true',
        default=False,
        help="whether to use recomputation for the backward pass")
    parser.add_argument(
        '--analysis_batch_size',
        type=int,
        default=1,
        help="batch size to use when analysing the generated partititon")
    parser.add_argument('--no_analysis',
                        action='store_true',
                        default=False,
                        help="disable partition analysis")
    parser.add_argument("--depth",
                        default=10000,
                        type=int,
                        help="the depth in which we will partition the model")
    parser.add_argument('--basic_blocks', nargs='*')
    parser.add_argument(
        "--use_graph_profiler", default=False, action="store_true",
        help="wether to use the new graph based profiler or the old network_profiler,"
    )
    parser.add_argument(
        "--profile_ops", default=False, action="store_true",
        help="weheter to also profile ops when using the GraphProfiler"
    )
    parser.add_argument("--dot",
                        default=False,
                        action="store_true",
                        help="Save and plot it using graphviz")

    parser.add_argument(
        "--save_memory_mode",
        default=False,
        action="store_true",
        help="Save memory during profiling by storing everything on cpu," +
        " but sending each layer to GPU before the profiling.")

    parser.add_argument("-a",
                        "--async_pipeline",
                        default=False,
                        action="store_true",
                        help="Do analysis and partitioning for async pipeline")

    ParseMetisOpts.add_metis_arguments(parser)

    args = parser.parse_args()

    if args.auto_file_name:
        args.output_file = auto_file_name(args)

    if args.output_file.endswith(".py"):
        args.output_file = args.output_file[:-3]

    return args


def main():

    args = parse_cli()
    METIS_opt = ParseMetisOpts.metis_opts_dict_from_parsed_args(args)

    if args.model_type in ["bert", "roberta", "distilbert", "camembert"
                           ] and not args.mlm:
        raise ValueError(
            "BERT and RoBERTa do not have LM heads but masked LM heads. They must be run using the --mlm "
            "flag (masked language modeling).")

    # Setup CUDA, GPU
    device = torch.device("cuda" if torch.cuda.is_available()
                          and not args.model_too_big else "cpu")
    args.n_gpu = torch.cuda.device_count()
    args.device = device

    # Set seed
    set_seed(args)

    # Load pretrained model and tokenizer

    if args.lmhead:
        if args.stateless_tied:
            model_class_dict_to_use = MODEL_CLASSES_LM_HEAD_STATELESS_TIED
        else:
            model_class_dict_to_use = MODEL_CLASSES_LM_HEAD
    else:
        model_class_dict_to_use = MODEL_CLASSES

    config_class, model_class, tokenizer_class = model_class_dict_to_use[
        args.model_type]
    config = config_class.from_pretrained(
        args.config_name if args.config_name else args.model_name_or_path,
        cache_dir=args.cache_dir if args.cache_dir else None)

    config.output_past = args.output_past

    tokenizer = tokenizer_class.from_pretrained(
        args.tokenizer_name
        if args.tokenizer_name else args.model_name_or_path,
        do_lower_case=args.do_lower_case,
        cache_dir=args.cache_dir if args.cache_dir else None)
    if args.block_size <= 0:
        # Our input block size will be the max possible for the model
        args.block_size = tokenizer.max_len_single_sentence
    args.block_size = min(args.block_size, tokenizer.max_len_single_sentence)

    print("tokenizer created")
    model = model_class.from_pretrained(
        args.model_name_or_path,
        from_tf=bool('.ckpt' in args.model_name_or_path),
        config=config,
        cache_dir=args.cache_dir if args.cache_dir else None)

    # TODO: if not args.save_memory_mode:
    model.to(args.device)
    print("model built")
    train_dataset = load_and_cache_examples(args, tokenizer)
    print("dataset created")
    partition_model(args,
                    train_dataset,
                    model,
                    tokenizer,
                    lm=args.lmhead,
                    METIS_opt=METIS_opt)


# download dataset from https://s3.amazonaws.com/research.metamind.io/wikitext/wikitext-2-raw-v1.zip

# export TRAIN_FILE=wikitext-2-raw/wiki.train.raw
# python partition_gpt2_models.py --train_data_file=$TRAIN_FILE --no_analysis
# add --dot to get serialized & pdf.
if __name__ == "__main__":
    # For debugging inside docker.
    # import ptvsd
    # port = 1234
    # address = ('0.0.0.0', port)
    # print(f"-I- waiting for attachment on {address}")
    # ptvsd.enable_attach(address=address)
    # ptvsd.wait_for_attach()

    main()

# python partition_gpt2_models.py --use_graph_profiler --profile_ops --analysis_batch_size 1 --async_pipeline --auto_file_name --block_size -1 --bwd_to_fwd_ratio 3 --lmhead --model_name_or_path t5-small --train_data_file wikitext-2-raw/wiki.train.raw --model_type t5 --n_iter 50 --n_partitions 2 --output_file results/t5_p2/ --overwrite_cache --partitioning_batch_size 1 --seed 42 --train_data_file wikitext-2-raw/wiki.train.raw<|MERGE_RESOLUTION|>--- conflicted
+++ resolved
@@ -235,13 +235,10 @@
 
     # so we could trace math.sqrt in gpt2 attention
     register_new_traced_function(math.sqrt, namespace=math)
-<<<<<<< HEAD
     register_new_explicit_untraced_function(operator.is_,
                                             namespace=operator)
     register_new_explicit_untraced_function(operator.is_not,
                                             namespace=operator)
-=======
->>>>>>> 7157df60
     # graph = pipe_model(model,
     #                    batch_dim,
     #                    sample,
