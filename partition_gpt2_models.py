--- conflicted
+++ resolved
@@ -404,11 +404,7 @@
                         default=False,
                         help="disable partition analysis")
     parser.add_argument("--depth",
-<<<<<<< HEAD
-                        default=100,
-=======
                         default=10000,
->>>>>>> 70b9830c
                         type=int,
                         help="the depth in which we will partition the model")
     parser.add_argument(
