--- conflicted
+++ resolved
@@ -59,11 +59,8 @@
 
 from models.normal import GPT2LMHeadModel, GPT2Model
 from models.normal import StatelessGPT2LMHeadModel  # , StatelessGPT2Model
-<<<<<<< HEAD
 from models.normal.NLP_models.modeling_ctrl import CTRLLMHeadModel, CTRLModel
 from models.normal.NLP_models.modeling_t5 import T5Model, T5ForConditionalGeneration
-=======
->>>>>>> 441e5bfd
 
 from pytorch_Gpipe import pipe_model
 from misc import run_analysis  # , run_partitions
@@ -354,8 +351,7 @@
     tr_params.add_argument(
         "--mlm",
         action='store_true',
-        help=
-        "Train with masked-language modeling loss instead of language modeling."
+        help="Train with masked-language modeling loss instead of language modeling."
     )
     tr_params.add_argument(
         "--mlm_probability",
@@ -366,22 +362,19 @@
         "--config_name",
         default="",
         type=str,
-        help=
-        "Optional pretrained config name or path if not the same as model_name_or_path"
+        help="Optional pretrained config name or path if not the same as model_name_or_path"
     )
     tr_params.add_argument(
         "--tokenizer_name",
         default="",
         type=str,
-        help=
-        "Optional pretrained tokenizer name or path if not the same as model_name_or_path"
+        help="Optional pretrained tokenizer name or path if not the same as model_name_or_path"
     )
     tr_params.add_argument(
         "--cache_dir",
         default="",
         type=str,
-        help=
-        "Optional directory to store the pre-trained models downloaded from s3 (instread of the default one)"
+        help="Optional directory to store the pre-trained models downloaded from s3 (instread of the default one)"
     )
     tr_params.add_argument(
         "--block_size",
@@ -418,8 +411,7 @@
         "--stateless_tied",
         default=False,
         action="store_true",
-        help=
-        "Tie weights stateless trick. Note that shared weight may be sent in pipe"
+        help="Tie weights stateless trick. Note that shared weight may be sent in pipe"
     )
 
     # parameters of the partitioning script
@@ -431,8 +423,7 @@
         '--model_too_big',
         action='store_true',
         default=False,
-        help=
-        "if the model is too big run the whole partitioning process on CPU, and drink a cup of coffee in the meantime"
+        help="if the model is too big run the whole partitioning process on CPU, and drink a cup of coffee in the meantime"
     )
     parser.add_argument('--n_partitions', type=int, default=4)
     parser.add_argument('--output_file', default='gpt2')
@@ -449,8 +440,7 @@
         '--n_iter',
         type=int,
         default=10,
-        help=
-        "number of iteration used in order to profile the network and run analysis"
+        help="number of iteration used in order to profile the network and run analysis"
     )
     parser.add_argument(
         '--bandwidth_gps',
